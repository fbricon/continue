--- conflicted
+++ resolved
@@ -1,10 +1,5 @@
 import { useContext, useState } from "react";
 import { useNavigate } from "react-router-dom";
-<<<<<<< HEAD
-import { greenButtonColor } from "../../components";
-import { IdeMessengerContext } from "../../context/IdeMessenger";
-import { setLocalStorage } from "../../util/localStorage";
-=======
 import {
   Button,
   Input,
@@ -16,7 +11,6 @@
 import { IdeMessengerContext } from "../../context/IdeMessenger";
 import { isJetBrains } from "../../util";
 import { getLocalStorage, setLocalStorage } from "../../util/localStorage";
->>>>>>> 42aad404
 import { Div, StyledButton } from "./components";
 
 function Onboarding() {
@@ -108,52 +102,6 @@
         </p>
       )}
       <br></br>
-<<<<<<< HEAD
-      {/* <p>
-        <a href="https://docs.continue.dev/customization/overview">
-          Read the docs
-        </a>{" "}
-        to learn more and fully customize Continue by opening config.json.
-      </p> */}
-      <Div
-        color={"#1b84be"}
-        disabled={false}
-        selected={selected === 2}
-        hovered={hovered2}
-        onMouseEnter={() => setHovered2(true)}
-        onMouseLeave={() => setHovered2(false)}
-        onClick={() => {
-          setSelected(2);
-          ideMessenger.post("openConfigJson", undefined);
-        }}
-      >
-        <h3>⚙️ Your own models</h3>
-        <p>
-          Continue lets you use your own API key or self-hosted LLMs.{" "}
-          <a href="https://docs.continue.dev/customization/overview">
-            Read the docs
-          </a>{" "}
-          to learn more about using config.json to customize Continue. This can
-          always be done later.
-        </p>
-      </Div>
-      {selected === 2 && (
-        <p className="px-3">
-          Use <code>config.json</code> to configure your own{" "}
-          <a href="https://docs.continue.dev/model-setup/overview">models</a>,{" "}
-          <a href="https://docs.continue.dev/customization/context-providers">
-            context providers
-          </a>
-          ,{" "}
-          <a href="https://docs.continue.dev/customization/slash-commands">
-            slash commands
-          </a>
-          , and <a href="https://docs.continue.dev/reference/config">more</a>.
-        </p>
-      )}
-
-=======
->>>>>>> 42aad404
       <br />
       <div className="flex">
         <StyledButton
@@ -167,11 +115,7 @@
           disabled={selected < 0}
           onClick={() => {
             ideMessenger.post("completeOnboarding", {
-<<<<<<< HEAD
-              mode: ["optimized", "local", "custom"][selected] as any,
-=======
               mode: ["apiKeys", "local"][selected] as any,
->>>>>>> 42aad404
             });
             setLocalStorage("onboardingComplete", true);
 
@@ -180,13 +124,7 @@
             } else {
               // Only needed when we switch from the default (local) embeddings provider
               ideMessenger.post("index/forceReIndex", undefined);
-<<<<<<< HEAD
-              // Don't show the tutorial above yet because there's another step to complete at /localOnboarding
-              ideMessenger.post("showTutorial", undefined);
-              navigate("/");
-=======
               navigate("/apiKeyOnboarding");
->>>>>>> 42aad404
             }
           }}
         >
