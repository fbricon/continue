declare global {
  interface Window {
    ide?: "vscode";
    windowId: string;
    serverUrl: string;
    vscMachineId: string;
    vscMediaUrl: string;
    fullColorTheme?: {
      rules?: {
        token?: string;
        foreground?: string;
      }[];
    };
    colorThemeName?: string;
    workspacePaths?: string[];
    postIntellijMessage?: (
      messageType: string,
      data: any,
      messageIde: string
    ) => void;
  }
}

export interface ChunkWithoutID {
  content: string;
  startLine: number;
  endLine: number;
  otherMetadata?: { [key: string]: any };
}

export interface Chunk extends ChunkWithoutID {
  digest: string;
  filepath: string;
  index: number; // Index of the chunk in the document at filepath
}

export interface IndexingProgressUpdate {
  progress: number;
  desc: string;
}

export interface LLMReturnValue {
  prompt: string;
  completion: string;
}
export interface ILLM extends LLMOptions {
  get providerName(): ModelProvider;

  uniqueId: string;
  model: string;

  title?: string;
  systemMessage?: string;
  contextLength: number;
  completionOptions: CompletionOptions;
  requestOptions?: RequestOptions;
  promptTemplates?: Record<string, string>;
  templateMessages?: (messages: ChatMessage[]) => string;
  writeLog?: (str: string) => Promise<void>;
  llmRequestHook?: (model: string, prompt: string) => any;
  apiKey?: string;
  apiBase?: string;

  engine?: string;
  apiVersion?: string;
  apiType?: string;
  region?: string;
  projectId?: string;

  _fetch?: (input: any, init?: any) => Promise<any>;

  complete(prompt: string, options?: LLMFullCompletionOptions): Promise<string>;

  streamComplete(
    prompt: string,
    options?: LLMFullCompletionOptions
  ): AsyncGenerator<string, LLMReturnValue>;

  streamChat(
    messages: ChatMessage[],
    options?: LLMFullCompletionOptions
  ): AsyncGenerator<ChatMessage, LLMReturnValue>;

  chat(
    messages: ChatMessage[],
    options?: LLMFullCompletionOptions
  ): Promise<ChatMessage>;

  countTokens(text: string): number;

  supportsImages(): boolean;

  listModels(): Promise<string[]>;
}

export type ContextProviderType = "normal" | "query" | "submenu";

export interface ContextProviderDescription {
  title: string;
  displayTitle: string;
  description: string;
  renderInlineAs?: string;
  type: ContextProviderType;
}

export interface ContextProviderExtras {
  fullInput: string;
  embeddingsProvider: EmbeddingsProvider;
  llm: ILLM;
  ide: IDE;
  selectedCode: RangeInFile[];
}

export interface LoadSubmenuItemsArgs {
  ide: IDE;
}

export interface CustomContextProvider {
  title: string;
  displayTitle?: string;
  description?: string;
  renderInlineAs?: string;
  type?: ContextProviderType;
  getContextItems(
    query: string,
    extras: ContextProviderExtras
  ): Promise<ContextItem[]>;
  loadSubmenuItems?: (
    args: LoadSubmenuItemsArgs
  ) => Promise<ContextSubmenuItem[]>;
}

export interface ContextSubmenuItem {
  id: string;
  title: string;
  description: string;
}

export interface IContextProvider {
  get description(): ContextProviderDescription;

  getContextItems(
    query: string,
    extras: ContextProviderExtras
  ): Promise<ContextItem[]>;

  loadSubmenuItems(args: LoadSubmenuItemsArgs): Promise<ContextSubmenuItem[]>;
}

export interface PersistedSessionInfo {
  history: ChatHistory;
  title: string;
  workspaceDirectory: string;
  sessionId: string;
}

export interface SessionInfo {
  sessionId: string;
  title: string;
  dateCreated: string;
  workspaceDirectory: string;
}

export interface RangeInFile {
  filepath: string;
  range: Range;
}

export interface Range {
  start: Position;
  end: Position;
}
export interface Position {
  line: number;
  character: number;
}
export interface FileEdit {
  filepath: string;
  range: Range;
  replacement: string;
}

export interface ContinueError {
  title: string;
  message: string;
}

export interface CompletionOptions extends BaseCompletionOptions {
  model: string;
}

export type ChatMessageRole = "user" | "assistant" | "system";

export interface MessagePart {
  type: "text" | "imageUrl";
  text?: string;
  imageUrl?: { url: string };
}

export type MessageContent = string | MessagePart[];

export interface ChatMessage {
  role: ChatMessageRole;
  content: MessageContent;
}

export interface ContextItemId {
  providerTitle: string;
  itemId: string;
}

export interface ContextItem {
  content: string;
  name: string;
  description: string;
  editing?: boolean;
  editable?: boolean;
}

export interface ContextItemWithId {
  content: string;
  name: string;
  description: string;
  id: ContextItemId;
  editing?: boolean;
  editable?: boolean;
}

export interface ChatHistoryItem {
  message: ChatMessage;
  editorState?: any;
  contextItems: ContextItemWithId[];
  promptLogs?: [string, string][]; // [prompt, completion]
}

export type ChatHistory = ChatHistoryItem[];

// LLM

export interface LLMFullCompletionOptions extends BaseCompletionOptions {
  raw?: boolean;
  log?: boolean;

  model?: string;
}
export interface LLMOptions {
  model: string;

  title?: string;
  uniqueId?: string;
  systemMessage?: string;
  contextLength?: number;
  completionOptions?: CompletionOptions;
  requestOptions?: RequestOptions;
  template?: TemplateType;
  promptTemplates?: Record<string, string>;
  templateMessages?: (messages: ChatMessage[]) => string;
  writeLog?: (str: string) => Promise<void>;
  llmRequestHook?: (model: string, prompt: string) => any;
  apiKey?: string;
  apiBase?: string;

  // Azure options
  engine?: string;
  apiVersion?: string;
  apiType?: string;

  // GCP Options
  region?: string;
  projectId?: string;
}
type RequireAtLeastOne<T, Keys extends keyof T = keyof T> = Pick<
  T,
  Exclude<keyof T, Keys>
> &
  {
    [K in Keys]-?: Required<Pick<T, K>> & Partial<Pick<T, Exclude<Keys, K>>>;
  }[Keys];

export interface CustomLLMWithOptionals {
  options?: LLMOptions;
  streamCompletion?: (
    prompt: string,
    options: CompletionOptions,
    fetch: (input: RequestInfo | URL, init?: RequestInit) => Promise<Response>
  ) => AsyncGenerator<string>;
  streamChat?: (
    messages: ChatMessage[],
    options: CompletionOptions,
    fetch: (input: RequestInfo | URL, init?: RequestInit) => Promise<Response>
  ) => AsyncGenerator<string>;
  listModels?: (
    fetch: (input: RequestInfo | URL, init?: RequestInit) => Promise<Response>
  ) => Promise<string[]>;
}

/**
 * The LLM interface requires you to specify either `streamCompletion` or `streamChat` (or both).
 */
export type CustomLLM = RequireAtLeastOne<
  CustomLLMWithOptionals,
  "streamCompletion" | "streamChat"
>;

// IDE

export interface DiffLine {
  type: "new" | "old" | "same";
  line: string;
}

export class Problem {
  filepath: string;
  range: Range;
  message: string;
}

export type IdeType = "vscode" | "jetbrains";
export interface IdeInfo {
  ideType: IdeType;
  name: string;
  version: string;
  remoteName: string;
}

export interface IDE {
  getIdeInfo(): Promise<IdeInfo>;
  getDiff(): Promise<string>;
  isTelemetryEnabled(): Promise<boolean>;
  getUniqueId(): Promise<string>;
  getTerminalContents(): Promise<string>;
  listWorkspaceContents(directory?: string): Promise<string[]>;
  listFolders(): Promise<string[]>;
  getWorkspaceDirs(): Promise<string[]>;
  getWorkspaceConfigs(): Promise<ContinueRcJson[]>;
  writeFile(path: string, contents: string): Promise<void>;
  showVirtualFile(title: string, contents: string): Promise<void>;
  getContinueDir(): Promise<string>;
  openFile(path: string): Promise<void>;
  runCommand(command: string): Promise<void>;
  saveFile(filepath: string): Promise<void>;
  readFile(filepath: string): Promise<string>;
  readRangeInFile(filepath: string, range: Range): Promise<string>;
  showLines(
    filepath: string,
    startLine: number,
    endLine: number
  ): Promise<void>;
  showDiff(
    filepath: string,
    newContents: string,
    stepIndex: number
  ): Promise<void>;
  getOpenFiles(): Promise<string[]>;
  getPinnedFiles(): Promise<string[]>;
  getSearchResults(query: string): Promise<string>;
  subprocess(command: string): Promise<[string, string]>;
  getProblems(filepath?: string | undefined): Promise<Problem[]>;
  getBranch(dir: string): Promise<string>;
  getStats(directory: string): Promise<{ [path: string]: number }>;
}

// Slash Commands

export interface ContinueSDK {
  ide: IDE;
  llm: ILLM;
  addContextItem: (item: ContextItemWithId) => void;
  history: ChatMessage[];
  input: string;
  params?: { [key: string]: any } | undefined;
  contextItems: ContextItemWithId[];
}

export interface SlashCommand {
  name: string;
  description: string;
  params?: { [key: string]: any };
  run: (sdk: ContinueSDK) => AsyncGenerator<string | undefined>;

  // If true, this command will be run in NodeJs and have access to the filesystem and other Node-only APIs
  // You must make sure to dynamically import any Node-only dependencies in your command so that it doesn't break in the browser
  runInNodeJs?: boolean;
}

// Config

type StepName =
  | "AnswerQuestionChroma"
  | "GenerateShellCommandStep"
  | "EditHighlightedCodeStep"
  | "ShareSessionStep"
  | "CommentCodeStep"
  | "ClearHistoryStep"
  | "StackOverflowStep"
  | "OpenConfigStep"
  | "GenerateShellCommandStep"
  | "DraftIssueStep";

type ContextProviderName =
  | "diff"
  | "github"
  | "terminal"
  | "open"
  | "google"
  | "search"
  | "url"
  | "tree"
  | "http"
  | "codebase"
  | "problems"
  | "folder";

type TemplateType =
  | "llama2"
  | "alpaca"
  | "zephyr"
  | "phi2"
  | "phind"
  | "anthropic"
  | "chatml"
  | "none"
  | "openchat"
  | "deepseek"
  | "xwin-coder"
  | "neural-chat"
  | "codellama-70b"
  | "llava";

type ModelProvider =
  | "openai"
  | "free-trial"
  | "anthropic"
  | "together"
  | "ollama"
  | "huggingface-tgi"
  | "huggingface-inference-api"
  | "llama.cpp"
  | "replicate"
  | "text-gen-webui"
  | "google-palm"
  | "lmstudio"
  | "llamafile"
  | "gemini"
  | "mistral"
  | "bedrock"
  | "deepinfra"
  | "flowise";

export type ModelName =
  | "AUTODETECT"
  // OpenAI
  | "gpt-3.5-turbo"
  | "gpt-3.5-turbo-16k"
  | "gpt-4"
  | "gpt-3.5-turbo-0613"
  | "gpt-4-32k"
  | "gpt-4-turbo-preview"
  | "gpt-4-vision-preview"
  // Open Source
  | "mistral-7b"
  | "mistral-8x7b"
  | "llama2-7b"
  | "llama2-13b"
  | "codellama-7b"
  | "codellama-13b"
  | "codellama-34b"
  | "codellama-70b"
  | "phi2"
  | "phind-codellama-34b"
  | "wizardcoder-7b"
  | "wizardcoder-13b"
  | "wizardcoder-34b"
  | "zephyr-7b"
  | "codeup-13b"
  | "deepseek-7b"
  | "deepseek-33b"
  | "neural-chat-7b"
  // Anthropic
  | "claude-2"
  // Google PaLM
  | "chat-bison-001"
  // Gemini
  | "gemini-pro"
  // Mistral
  | "mistral-tiny"
  | "mistral-small"
  | "mistral-medium"
  // Tab autocomplete
  | "deepseek-1b"
  | "starcoder-1b"
  | "starcoder-3b"
  | "stable-code-3b";

export interface RequestOptions {
  timeout?: number;
  verifySsl?: boolean;
  caBundlePath?: string | string[];
  proxy?: string;
  headers?: { [key: string]: string };
  extraBodyProperties?: { [key: string]: any };
}

export interface StepWithParams {
  name: StepName;
  params: { [key: string]: any };
}

export interface ContextProviderWithParams {
  name: ContextProviderName;
  params: { [key: string]: any };
}

export interface SlashCommandDescription {
  name: string;
  description: string;
  params?: { [key: string]: any };
}

export interface CustomCommand {
  name: string;
  prompt: string;
  description: string;
}

interface BaseCompletionOptions {
  temperature?: number;
  topP?: number;
  topK?: number;
  minP?: number;
  presencePenalty?: number;
  frequencyPenalty?: number;
  mirostat?: number;
  stop?: string[];
  maxTokens?: number;
}

export interface ModelDescription {
  title: string;
  provider: ModelProvider;
  model: string;
  apiKey?: string;
  apiBase?: string;
  contextLength?: number;
  template?: TemplateType;
  completionOptions?: BaseCompletionOptions;
  systemMessage?: string;
  requestOptions?: RequestOptions;
  promptTemplates?: { [key: string]: string };
}

export type EmbeddingsProviderName = "transformers.js" | "ollama" | "openai";

export interface EmbedOptions {
  apiBase?: string;
  apiKey?: string;
  model?: string;
}

export interface EmbeddingsProviderDescription extends EmbedOptions {
  provider: EmbeddingsProviderName;
}

export interface EmbeddingsProvider {
  id: string;
  embed(chunks: string[]): Promise<number[][]>;
}

export interface TabAutocompleteOptions {
  useCopyBuffer: boolean;
  useSuffix: boolean;
  maxPromptTokens: number;
  debounceDelay: number;
  maxSuffixPercentage: number;
  prefixPercentage: number;
  template?: string;
  disableMultiLineCompletions?: boolean;
}

export interface SerializedContinueConfig {
  allowAnonymousTelemetry?: boolean;
  models: ModelDescription[];
  systemMessage?: string;
  completionOptions?: BaseCompletionOptions;
  slashCommands?: SlashCommandDescription[];
  customCommands?: CustomCommand[];
  contextProviders?: ContextProviderWithParams[];
  disableIndexing?: boolean;
  disableSessionTitles?: boolean;
  userToken?: string;
  embeddingsProvider?: EmbeddingsProviderDescription;
  tabAutocompleteModel?: ModelDescription;
  tabAutocompleteOptions?: Partial<TabAutocompleteOptions>;
}

export type ConfigMergeType = "merge" | "overwrite";

export type ContinueRcJson = Partial<SerializedContinueConfig> & {
  mergeBehavior: ConfigMergeType;
};

export interface Config {
  /** If set to true, Continue will collect anonymous usage data to improve the product. If set to false, we will collect nothing. Read here to learn more: https://continue.dev/docs/telemetry */
  allowAnonymousTelemetry?: boolean;
  /** Each entry in this array will originally be a ModelDescription, the same object from your config.json, but you may add CustomLLMs.
   * A CustomLLM requires you only to define an AsyncGenerator that calls the LLM and yields string updates. You can choose to define either `streamCompletion` or `streamChat` (or both).
   * Continue will do the rest of the work to construct prompt templates, handle context items, prune context, etc.
   */
  models: (CustomLLM | ModelDescription)[];
  /** A system message to be followed by all of your models */
  systemMessage?: string;
  /** The default completion options for all models */
  completionOptions?: BaseCompletionOptions;
  /** The list of slash commands that will be available in the sidebar */
  slashCommands?: SlashCommand[];
  /** Each entry in this array will originally be a ContextProviderWithParams, the same object from your config.json, but you may add CustomContextProviders.
   * A CustomContextProvider requires you only to define a title and getContextItems function. When you type '@title <query>', Continue will call `getContextItems(query)`.
   */
  contextProviders?: (CustomContextProvider | ContextProviderWithParams)[];
  /** If set to true, Continue will not index your codebase for retrieval */
  disableIndexing?: boolean;
  /** If set to true, Continue will not make extra requests to the LLM to generate a summary title of each session. */
  disableSessionTitles?: boolean;
  /** An optional token to identify a user. Not used by Continue unless you write custom coniguration that requires such a token */
  userToken?: string;
  /** The provider used to calculate embeddings. If left empty, Continue will use transformers.js to calculate the embeddings with all-MiniLM-L6-v2 */
  embeddingsProvider?: EmbeddingsProviderDescription | EmbeddingsProvider;
  /** The model that Continue will use for tab autocompletions. */
  tabAutocompleteModel?: CustomLLM | ModelDescription;
  /** Options for tab autocomplete */
  tabAutocompleteOptions?: Partial<TabAutocompleteOptions>;
}

export interface ContinueConfig {
  allowAnonymousTelemetry?: boolean;
  models: ILLM[];
  systemMessage?: string;
  completionOptions?: BaseCompletionOptions;
  slashCommands?: SlashCommand[];
  contextProviders?: IContextProvider[];
  disableSessionTitles?: boolean;
  disableIndexing?: boolean;
  userToken?: string;
  embeddingsProvider: EmbeddingsProvider;
  tabAutocompleteModel?: ILLM;
  tabAutocompleteOptions?: Partial<TabAutocompleteOptions>;
}

<<<<<<< HEAD
interface BrowserSerializedContinueConfig {
=======
export interface BrowserSerializedContinueConfig {
>>>>>>> 9bf5c4a1
  allowAnonymousTelemetry?: boolean;
  models: ModelDescription[];
  systemMessage?: string;
  completionOptions?: BaseCompletionOptions;
  slashCommands?: SlashCommandDescription[];
  contextProviders?: ContextProviderDescription[];
  disableIndexing?: boolean;
  disableSessionTitles?: boolean;
  userToken?: string;
  embeddingsProvider?: string;
}<|MERGE_RESOLUTION|>--- conflicted
+++ resolved
@@ -646,11 +646,7 @@
   tabAutocompleteOptions?: Partial<TabAutocompleteOptions>;
 }
 
-<<<<<<< HEAD
-interface BrowserSerializedContinueConfig {
-=======
 export interface BrowserSerializedContinueConfig {
->>>>>>> 9bf5c4a1
   allowAnonymousTelemetry?: boolean;
   models: ModelDescription[];
   systemMessage?: string;
