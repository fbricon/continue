--- conflicted
+++ resolved
@@ -155,7 +155,6 @@
   },
 };
 
-<<<<<<< HEAD
 // https://github.com/THUDM/CodeGeeX4/blob/main/guides/Infilling_guideline.md
 const codegeexFimTemplate: AutocompleteTemplate = {
   template: (
@@ -170,24 +169,27 @@
       filepath,
     ]);
     const baseTemplate = `###PATH:${relativePaths[relativePaths.length - 1]}\n###LANGUAGE:\n###MODE:BLOCK\n<|code_suffix|>${suffix}<|code_prefix|>${prefix}<|code_middle|>`;
-    if (snippets.length == 0)
-    {
+    if (snippets.length == 0) {
       return `<|user|>\n${baseTemplate}<|assistant|>\n`;
     }
-    const references =
-      `###REFERENCE:\n${snippets
+    const references = `###REFERENCE:\n${snippets
       .map((snippet, i) => `###PATH:${relativePaths[i]}\n${snippet.contents}\n`)
       .join("###REFERENCE:\n")}`;
     const prompt = `<|user|>\n${references}\n${baseTemplate}<|assistant|>\n`;
     return prompt;
   },
   completionOptions: {
-    stop: ["<|user|>", "<|code_suffix|>", "<|code_prefix|>", "<|code_middle|>", "<|assistant|>", "<|endoftext|>"],
-  },
-};
-
-=======
->>>>>>> 9fd9ebfb
+    stop: [
+      "<|user|>",
+      "<|code_suffix|>",
+      "<|code_prefix|>",
+      "<|code_middle|>",
+      "<|assistant|>",
+      "<|endoftext|>",
+    ],
+  },
+};
+
 const gptAutocompleteTemplate: AutocompleteTemplate = {
   template: `\`\`\`
 {{{prefix}}}[BLANK]{{{suffix}}}
