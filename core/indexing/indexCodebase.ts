--- conflicted
+++ resolved
@@ -76,14 +76,8 @@
 
     // Wait until Git Extension has loaded to report progress
     // so we don't appear stuck at 0% while waiting
-<<<<<<< HEAD
-    if (workspaceDirs.length > 0) {
-      await this.ide.getRepoName(workspaceDirs[0]);
-    }
-=======
     await this.ide.getRepoName(workspaceDirs[0]);
 
->>>>>>> 3c954dd8
     yield {
       progress: 0,
       desc: "Starting indexing...",
@@ -99,25 +93,7 @@
       const repoName = await this.ide.getRepoName(directory);
       let completedIndexes = 0;
 
-<<<<<<< HEAD
-      try {
-        for (const codebaseIndex of indexesToBuild) {
-          // TODO: IndexTag type should use repoName rather than directory
-          const tag: IndexTag = {
-            directory,
-            branch,
-            artifactId: codebaseIndex.artifactId,
-          };
-          const [results, markComplete] = await getComputeDeleteAddRemove(
-            tag,
-            { ...stats },
-            (filepath) => this.ide.readFile(filepath),
-            repoName,
-          );
-
-          for await (const { progress, desc } of codebaseIndex.update(
-=======
-      for (let codebaseIndex of indexesToBuild) {
+      for (const codebaseIndex of indexesToBuild) {
         // TODO: IndexTag type should use repoName rather than directory
         const tag: IndexTag = {
           directory,
@@ -133,7 +109,6 @@
 
         try {
           for await (let { progress, desc } of codebaseIndex.update(
->>>>>>> 3c954dd8
             tag,
             results,
             markComplete,
