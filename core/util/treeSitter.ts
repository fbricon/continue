--- conflicted
+++ resolved
@@ -1,9 +1,5 @@
 import fs from "node:fs";
-<<<<<<< HEAD
-import path from "node:path";
-=======
 import * as path from "node:path";
->>>>>>> c704783d
 import Parser, { Language } from "web-tree-sitter";
 
 export const supportedLanguages: { [key: string]: string } = {
@@ -133,14 +129,11 @@
 export enum TSQueryType {
   CodeSnippets = "code-snippet-queries",
   Imports = "import-queries",
-<<<<<<< HEAD
   // Used in HierarchicalContextService.ts
   FunctionDeclaration = "hierarchical-context-queries/function_declaration",
   MethodDefinition = "hierarchical-context-queries/method_definition",
   FunctionDefinition = "hierarchical-context-queries/function_definition",
   MethodDeclaration = "hierarchical-context-queries/method_declaration",
-=======
->>>>>>> c704783d
 }
 
 export async function getQueryForFile(
@@ -167,8 +160,6 @@
 
   const query = language.query(querySource);
   return query;
-<<<<<<< HEAD
-=======
 }
 
 async function loadLanguageForFileExt(
@@ -182,5 +173,4 @@
     `tree-sitter-${supportedLanguages[fileExtension]}.wasm`,
   );
   return await Parser.Language.load(wasmPath);
->>>>>>> c704783d
 }