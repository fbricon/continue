const { execSync } = require("child_process");
const fs = require("fs");
const ncp = require("ncp").ncp;
const path = require("path");
const { rimrafSync } = require("rimraf");

function execCmdSync(cmd) {
  try {
    execSync(cmd);
  } catch (err) {
    console.error(`Error executing command '${cmd}': `, err.output.toString());
    process.exit(1);
  }
}

// Clear folders that will be packaged to ensure clean slate
rimrafSync(path.join(__dirname, "..", "bin"));
rimrafSync(path.join(__dirname, "..", "out"));
fs.mkdirSync(path.join(__dirname, "..", "out", "node_modules"), {
  recursive: true,
});

// Get the target to package for
let target = undefined;
const args = process.argv;
if (args[2] === "--target") {
  target = args[3];
}

let os;
let arch;
if (!target) {
  os = {
    aix: "linux",
    darwin: "darwin",
    freebsd: "linux",
    linux: "linux",
    openbsd: "linux",
    sunos: "linux",
    win32: "win32",
  }[process.platform];
  arch = {
    arm: "arm64",
    arm64: "arm64",
    ia32: "x64",
    loong64: "arm64",
    mips: "arm64",
    mipsel: "arm64",
    ppc: "x64",
    ppc64: "x64",
    riscv64: "arm64",
    s390: "x64",
    s390x: "x64",
    x64: "x64",
  }[process.arch];
} else {
  [os, arch] = target.split("-");
}

if (os === "alpine") {
  os = "linux";
}
if (arch === "armhf") {
  arch = "arm64";
}
target = `${os}-${arch}`;
console.log("[info] Using target: ", target);

const exe = os === "win32" ? ".exe" : "";

(async () => {
  console.log("[info] Packaging extension for target ", target);

  // Copy config_schema.json to config.json in docs and intellij
  fs.copyFileSync(
    "config_schema.json",
    path.join("..", "..", "docs", "static", "schemas", "config.json"),
  );
  fs.copyFileSync(
    "config_schema.json",
    path.join(
      "..",
      "intellij",
      "src",
      "main",
      "resources",
      "config_schema.json",
    ),
  );
  // Modify and copy for .continuerc.json
  const schema = JSON.parse(fs.readFileSync("config_schema.json", "utf8"));
  schema.definitions.SerializedContinueConfig.properties.mergeBehavior = {
    type: "string",
    enum: ["merge", "overwrite"],
    default: "merge",
    title: "Merge behavior",
    markdownDescription:
      "If set to 'merge', .continuerc.json will be applied on top of config.json (arrays and objects are merged). If set to 'overwrite', then every top-level property of .continuerc.json will overwrite that property from config.json.",
  };
  fs.writeFileSync("continue_rc_schema.json", JSON.stringify(schema, null, 2));

  if (!process.cwd().endsWith("vscode")) {
    // This is sometimes run from root dir instead (e.g. in VS Code tasks)
    process.chdir("extensions/vscode");
  }

  // Install node_modules //
<<<<<<< HEAD
  execCmdSync("npm install");
  console.log("[info] npm install in extensions/vscode completed");
  console.log("Contents of node_modules: ", fs.readdirSync("./node_modules"));

  process.chdir("../../gui");

  execCmdSync("npm install");
  console.log("[info] npm install in gui completed");
=======
  // execCmdSync("pnpm install");
  // console.log("[info] pnpm install in extensions/vscode completed");

  process.chdir("../../gui");

  execCmdSync("pnpm install");
  console.log("[info] pnpm install in gui completed");
>>>>>>> 678a40de

  if (ghAction()) {
    execCmdSync("pnpm run build");
  }

  // Copy over the dist folder to the Intellij extension //
  const intellijExtensionWebviewPath = path.join(
    "..",
    "extensions",
    "intellij",
    "src",
    "main",
    "resources",
    "webview",
  );

  const indexHtmlPath = path.join(intellijExtensionWebviewPath, "index.html");
  fs.copyFileSync(indexHtmlPath, "tmp_index.html");
  rimrafSync(intellijExtensionWebviewPath);
  fs.mkdirSync(intellijExtensionWebviewPath, { recursive: true });

  await new Promise((resolve, reject) => {
    ncp("dist", intellijExtensionWebviewPath, (error) => {
      if (error) {
        console.warn(
          "[error] Error copying React app build to Intellij extension: ",
          error,
        );
        reject(error);
      }
      resolve();
    });
  });

  // Put back index.html
  if (fs.existsSync(indexHtmlPath)) {
    rimrafSync(indexHtmlPath);
  }
  fs.copyFileSync("tmp_index.html", indexHtmlPath);
  fs.unlinkSync("tmp_index.html");

  // Copy over other misc. files
  fs.copyFileSync(
    "../extensions/vscode/gui/onigasm.wasm",
    path.join(intellijExtensionWebviewPath, "onigasm.wasm"),
  );

  console.log("[info] Copied gui build to Intellij extension");

  // Then copy over the dist folder to the VSCode extension //
  const vscodeGuiPath = path.join("../extensions/vscode/gui");
  fs.mkdirSync(vscodeGuiPath, { recursive: true });
  ncp("dist", vscodeGuiPath, (error) => {
    if (error) {
      console.log("Error copying React app build to VSCode extension: ", error);
      throw error;
    }
    console.log("Copied gui build to VSCode extension");
  });

  if (!fs.existsSync(path.join("dist", "assets", "index.js"))) {
    throw new Error("gui build did not produce index.js");
  }
  if (!fs.existsSync(path.join("dist", "assets", "index.css"))) {
    throw new Error("gui build did not produce index.css");
  }

  // Copy over native / wasm modules //
  process.chdir("../extensions/vscode");

  fs.mkdirSync("bin", { recursive: true });

  // onnxruntime-node
  await new Promise((resolve, reject) => {
    ncp(
      path.join(__dirname, "../../../core/node_modules/onnxruntime-node/bin"),
      path.join(__dirname, "../bin"),
      {
        dereference: true,
      },
      (error) => {
        if (error) {
          console.warn("[info] Error copying onnxruntime-node files", error);
          reject(error);
        }
        resolve();
      },
    );
  });
  if (target) {
    // If building for production, only need the binaries for current platform
    try {
      if (!target.startsWith("darwin")) {
        rimrafSync(path.join(__dirname, "../bin/napi-v3/darwin"));
      }
      if (!target.startsWith("linux")) {
        rimrafSync(path.join(__dirname, "../bin/napi-v3/linux"));
      }
      if (!target.startsWith("win")) {
        rimrafSync(path.join(__dirname, "../bin/napi-v3/win32"));
      }

      // Also don't want to include cuda/shared/tensorrt binaries, they are too large
      if (target.startsWith("linux")) {
        const filesToRemove = [
          "libonnxruntime_providers_cuda.so",
          "libonnxruntime_providers_shared.so",
          "libonnxruntime_providers_tensorrt.so",
        ];
        filesToRemove.forEach((file) => {
          const filepath = path.join(
            __dirname,
            "../bin/napi-v3/linux/x64",
            file,
          );
          if (fs.existsSync(filepath)) {
            fs.rmSync(filepath);
          }
        });
      }
    } catch (e) {
      console.warn("[info] Error removing unused binaries", e);
    }
  }
  console.log("[info] Copied onnxruntime-node");

  // tree-sitter-wasm
  fs.mkdirSync("out", { recursive: true });

  await new Promise((resolve, reject) => {
    ncp(
      path.join(__dirname, "../../../core/node_modules/tree-sitter-wasms/out"),
      path.join(__dirname, "../out/tree-sitter-wasms"),
      { dereference: true },
      (error) => {
        if (error) {
          console.warn("[error] Error copying tree-sitter-wasm files", error);
          reject(error);
        } else {
          resolve();
        }
      },
    );
  });

  fs.copyFileSync(
    path.join(__dirname, "../../../core/vendor/tree-sitter.wasm"),
    path.join(__dirname, "../out/tree-sitter.wasm"),
  );
  console.log("[info] Copied tree-sitter wasms");

  // tree-sitter tag query files
  // ncp(
  //   path.join(
  //     __dirname,
  //     "../../../core/node_modules/llm-code-highlighter/dist/tag-qry"
  //   ),
  //   path.join(__dirname, "../out/tag-qry"),
  //   (error) => {
  //     if (error)
  //       console.warn("Error copying code-highlighter tag-qry files", error);
  //   }
  // );

  // textmate-syntaxes
  await new Promise((resolve, reject) => {
    ncp(
      path.join(__dirname, "../textmate-syntaxes"),
      path.join(__dirname, "../gui/textmate-syntaxes"),
      (error) => {
        if (error) {
          console.warn("[error] Error copying textmate-syntaxes", error);
          reject(error);
        } else {
          resolve();
        }
      },
    );
  });

  function ghAction() {
    return !!process.env.GITHUB_ACTIONS;
  }

  function isArm() {
    return (
      target === "darwin-arm64" ||
      target === "linux-arm64" ||
      target === "win32-arm64"
    );
  }

  function isWin() {
    return target?.startsWith("win");
  }

  async function installNodeModuleInTempDirAndCopyToCurrent(package, toCopy) {
    console.log(`Copying ${package} to ${toCopy}`);
    // This is a way to install only one package without npm trying to install all the dependencies
    // Create a temporary directory for installing the package
<<<<<<< HEAD
    const adjustedName = toCopy.replace(/^@/, "").replace("/", "-");

    const tempDir = `/tmp/continue-node_modules-${adjustedName}`;
=======
    const tempDir = `/tmp/continue-node_modules-${toCopy}`;
>>>>>>> 678a40de
    const currentDir = process.cwd();

    // Remove the dir we will be copying to
    rimrafSync(`node_modules/${toCopy}`);

    // Ensure the temporary directory exists
    fs.mkdirSync(tempDir, { recursive: true });

    try {
      // Move to the temporary directory
      process.chdir(tempDir);

      // Initialize a new package.json and install the package
      execCmdSync(`npm init -y && npm i -f ${package} --no-save`);

      console.log(
        `Contents of: ${package}`,
        fs.readdirSync(path.join(tempDir, "node_modules", toCopy)),
      );

      // Copy the installed package back to the current directory
      await new Promise((resolve, reject) => {
        ncp(
          path.join(tempDir, "node_modules", toCopy),
          path.join(currentDir, "node_modules", toCopy),
          { dereference: true },
          (error) => {
            if (error) {
              console.error(`[error] Error copying ${package} package`, error);
              reject(error);
            } else {
              resolve();
            }
          },
        );
      });
    } finally {
      // Clean up the temporary directory
      // rimrafSync(tempDir);

      // Return to the original directory
      process.chdir(currentDir);
    }
  }

  // GitHub Actions doesn't support ARM, so we need to download pre-saved binaries
  if (ghAction() && isArm()) {
    // sqlite3
    if (!isWin()) {
      // Neither lancedb nor sqlite3 have pre-built windows arm64 binaries

      // lancedb binary
      const packageToInstall = {
        "darwin-arm64": "@lancedb/vectordb-darwin-arm64",
        "linux-arm64": "@lancedb/vectordb-linux-arm64-gnu",
      }[target];
      console.log(
        "[info] Downloading pre-built lancedb binary: " + packageToInstall,
      );

      await installNodeModuleInTempDirAndCopyToCurrent(
        packageToInstall,
        "@lancedb",
      );

      // Replace the installed with pre-built
      console.log("[info] Downloading pre-built sqlite3 binary");
      rimrafSync("../../core/node_modules/sqlite3/build");
      const downloadUrl = {
        "darwin-arm64":
          "https://github.com/TryGhost/node-sqlite3/releases/download/v5.1.7/sqlite3-v5.1.7-napi-v6-darwin-arm64.tar.gz",
        "linux-arm64":
          "https://github.com/TryGhost/node-sqlite3/releases/download/v5.1.7/sqlite3-v5.1.7-napi-v3-linux-arm64.tar.gz",
      }[target];
      execCmdSync(
        `curl -L -o ../../core/node_modules/sqlite3/build.tar.gz ${downloadUrl}`,
      );
      execCmdSync(
        "cd ../../core/node_modules/sqlite3 && tar -xvzf build.tar.gz",
      );
      fs.unlinkSync("../../core/node_modules/sqlite3/build.tar.gz");
    }

    // Download and unzip esbuild
    console.log("[info] Downloading pre-built esbuild binary");
    rimrafSync("node_modules/@esbuild");
    fs.mkdirSync("node_modules/@esbuild", { recursive: true });
    execCmdSync(
      `curl -o node_modules/@esbuild/esbuild.zip https://continue-server-binaries.s3.us-west-1.amazonaws.com/${target}/esbuild.zip`,
    );
    execCmdSync(`cd node_modules/@esbuild && unzip esbuild.zip`);
    fs.unlinkSync("node_modules/@esbuild/esbuild.zip");
  } else {
    // Download esbuild from npm in tmp and copy over
    console.log("npm installing esbuild binary");
    await installNodeModuleInTempDirAndCopyToCurrent(
      "esbuild@0.17.19",
      "@esbuild",
    );
  }

  await new Promise((resolve, reject) => {
    ncp(
      path.join(__dirname, "../../../core/node_modules/sqlite3/build"),
      path.join(__dirname, "../out/build"),
      { dereference: true },
      (error) => {
        if (error) {
          console.warn("[error] Error copying sqlite3 files", error);
          reject(error);
        } else {
          resolve();
        }
      },
    );
  });

  // Copy node_modules for pre-built binaries
  const NODE_MODULES_TO_COPY = ["esbuild", "@esbuild", "@lancedb", "@vscode"];
  fs.mkdirSync("out/node_modules", { recursive: true });

  await Promise.all(
    NODE_MODULES_TO_COPY.map(
      (mod) =>
        new Promise((resolve, reject) => {
          fs.mkdirSync(`out/node_modules/${mod}`, { recursive: true });
          ncp(
            `node_modules/${mod}`,
            `out/node_modules/${mod}`,
            { dereference: true },
            function (error) {
              if (error) {
                console.error(`[error] Error copying ${mod}`, error);
                reject(error);
              } else {
                resolve();
              }
            },
          );
        }),
    ),
  );

  console.log(`[info] Copied ${NODE_MODULES_TO_COPY.join(", ")}`);

  // Copy over any worker files
  fs.cpSync(
    "node_modules/jsdom/lib/jsdom/living/xhr/xhr-sync-worker.js",
    "out/xhr-sync-worker.js",
  );

  // Validate the all of the necessary files are present
  validateFilesPresent();
})();

function validateFilesPresent() {
  // This script verifies after pacakging that necessary files are in the correct locations
  // In many cases just taking a sample file from the folder when they are all roughly the same thing

  const pathsToVerify = [
    // Queries used to create the index for @code context provider
    "tree-sitter/code-snippet-queries/tree-sitter-c_sharp-tags.scm",

    // Queries used for @outline and @highlights context providers
    "tag-qry/tree-sitter-c_sharp-tags.scm",

    // onnx runtime bindngs
    `bin/napi-v3/${os}/${arch}/onnxruntime_binding.node`,
    `bin/napi-v3/${os}/${arch}/${
      os === "darwin"
        ? "libonnxruntime.1.17.3.dylib"
        : os === "linux"
<<<<<<< HEAD
          ? "libonnxruntime.so.1.14.0"
=======
          ? "libonnxruntime.so.1.17.3"
>>>>>>> 678a40de
          : "onnxruntime.dll"
    }`,
    "builtin-themes/dark_modern.json",

    // Code/styling for the sidebar
    "gui/assets/index.js",
    "gui/assets/index.css",

    // Tutorial
    "media/welcome.md",
    "continue_tutorial.py",
    "config_schema.json",

    // Embeddings model
    "models/all-MiniLM-L6-v2/config.json",
    "models/all-MiniLM-L6-v2/special_tokens_map.json",
    "models/all-MiniLM-L6-v2/tokenizer_config.json",
    "models/all-MiniLM-L6-v2/tokenizer.json",
    "models/all-MiniLM-L6-v2/vocab.txt",
    "models/all-MiniLM-L6-v2/onnx/model_quantized.onnx",

    // node_modules (it's a bit confusing why this is necessary)
    `node_modules/@vscode/ripgrep/bin/rg${exe}`,

    // out directory (where the extension.js lives)
    // "out/extension.js", This is generated afterward by vsce
    // web-tree-sitter
    "out/tree-sitter.wasm",
    // Worker required by jsdom
    "out/xhr-sync-worker.js",
    // SQLite3 Node native module
    "out/build/Release/node_sqlite3.node",

    // out/node_modules (to be accessed by extension.js)
    `out/node_modules/@vscode/ripgrep/bin/rg${exe}`,
    `out/node_modules/@esbuild/${
      target === "win32-arm64"
        ? "esbuild.exe"
        : target === "win32-x64"
          ? "win32-x64/esbuild.exe"
          : `${target}/bin/esbuild`
    }`,
    `out/node_modules/@lancedb/vectordb-${
      os === "win32"
        ? "win32-x64-msvc"
        : `${target}${os === "linux" ? "-gnu" : ""}`
    }/index.node`,
    `out/node_modules/esbuild/lib/main.js`,
    `out/node_modules/esbuild/bin/esbuild`,
  ];

  let missingFiles = [];
  for (const path of pathsToVerify) {
    if (!fs.existsSync(path)) {
      const parentFolder = path.split("/").slice(0, -1).join("/");
      const grandparentFolder = path.split("/").slice(0, -2).join("/");
      const grandGrandparentFolder = path.split("/").slice(0, -3).join("/");

      console.error(`File ${path} does not exist`);
      if (!fs.existsSync(parentFolder)) {
        console.error(`Parent folder ${parentFolder} does not exist`);
      } else {
        console.error(
          "Contents of parent folder:",
          fs.readdirSync(parentFolder),
        );
      }
      if (!fs.existsSync(grandparentFolder)) {
        console.error(`Grandparent folder ${grandparentFolder} does not exist`);
        if (!fs.existsSync(grandGrandparentFolder)) {
          console.error(
            `Grandgrandparent folder ${grandGrandparentFolder} does not exist`,
          );
        } else {
          console.error(
            "Contents of grandgrandparent folder:",
            fs.readdirSync(grandGrandparentFolder),
          );
        }
      } else {
        console.error(
          "Contents of grandparent folder:",
          fs.readdirSync(grandparentFolder),
        );
      }

      missingFiles.push(path);
    }
  }

  if (missingFiles.length > 0) {
    throw new Error(
      `The following files were missing:\n- ${missingFiles.join("\n- ")}`,
    );
  } else {
    console.log("All paths exist");
  }
}<|MERGE_RESOLUTION|>--- conflicted
+++ resolved
@@ -105,7 +105,6 @@
   }
 
   // Install node_modules //
-<<<<<<< HEAD
   execCmdSync("npm install");
   console.log("[info] npm install in extensions/vscode completed");
   console.log("Contents of node_modules: ", fs.readdirSync("./node_modules"));
@@ -114,15 +113,6 @@
 
   execCmdSync("npm install");
   console.log("[info] npm install in gui completed");
-=======
-  // execCmdSync("pnpm install");
-  // console.log("[info] pnpm install in extensions/vscode completed");
-
-  process.chdir("../../gui");
-
-  execCmdSync("pnpm install");
-  console.log("[info] pnpm install in gui completed");
->>>>>>> 678a40de
 
   if (ghAction()) {
     execCmdSync("pnpm run build");
@@ -323,13 +313,9 @@
     console.log(`Copying ${package} to ${toCopy}`);
     // This is a way to install only one package without npm trying to install all the dependencies
     // Create a temporary directory for installing the package
-<<<<<<< HEAD
     const adjustedName = toCopy.replace(/^@/, "").replace("/", "-");
 
     const tempDir = `/tmp/continue-node_modules-${adjustedName}`;
-=======
-    const tempDir = `/tmp/continue-node_modules-${toCopy}`;
->>>>>>> 678a40de
     const currentDir = process.cwd();
 
     // Remove the dir we will be copying to
@@ -502,11 +488,7 @@
       os === "darwin"
         ? "libonnxruntime.1.17.3.dylib"
         : os === "linux"
-<<<<<<< HEAD
           ? "libonnxruntime.so.1.14.0"
-=======
-          ? "libonnxruntime.so.1.17.3"
->>>>>>> 678a40de
           : "onnxruntime.dll"
     }`,
     "builtin-themes/dark_modern.json",
