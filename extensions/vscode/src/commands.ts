/* eslint-disable @typescript-eslint/naming-convention */
import * as os from "node:os";

import { ContextMenuConfig, RangeInFileWithContents } from "core";
import { CompletionProvider } from "core/autocomplete/CompletionProvider";
import { ConfigHandler } from "core/config/ConfigHandler";
import { getModelByRole } from "core/config/util";
import { ContinueServerClient } from "core/continueServer/stubs/client";
import { EXTENSION_NAME } from "core/control-plane/env";
import { Core } from "core/core";
import { walkDirAsync } from "core/indexing/walkDir";
import { GlobalContext } from "core/util/GlobalContext";
import { getConfigJsonPath, getDevDataFilePath } from "core/util/paths";
import { Telemetry } from "core/util/posthog";
import readLastLines from "read-last-lines";
import * as vscode from "vscode";

import {
  StatusBarStatus,
  getAutocompleteStatusBarDescription,
  getAutocompleteStatusBarTitle,
  getStatusBarStatus,
  getStatusBarStatusFromQuickPickItemLabel,
  quickPickStatusText,
  setupStatusBar,
} from "./autocomplete/statusBar";
import { ContinueGUIWebviewViewProvider } from "./ContinueGUIWebviewViewProvider";

import { VerticalDiffManager } from "./diff/vertical/manager";
import EditDecorationManager from "./quickEdit/EditDecorationManager";
import { QuickEdit, QuickEditShowParams } from "./quickEdit/QuickEditQuickPick";
import { Battery } from "./util/battery";
import { VsCodeIde } from "./VsCodeIde";

import type { VsCodeWebviewProtocol } from "./webviewProtocol";
import { startLocalOllama } from "core/util/ollamaHelper";

import { SetupGranitePage } from "./granite/panels/setupGranitePage";

let fullScreenPanel: vscode.WebviewPanel | undefined;

function getFullScreenTab() {
  const tabs = vscode.window.tabGroups.all.flatMap((tabGroup) => tabGroup.tabs);
  return tabs.find((tab) =>
    (tab.input as any)?.viewType?.endsWith("continue.continueGUIView"),
  );
}

type TelemetryCaptureParams = Parameters<typeof Telemetry.capture>;

/**
 * Helper method to add the `isCommandEvent` to all telemetry captures
 */
function captureCommandTelemetry(
  commandName: TelemetryCaptureParams[0],
  properties: TelemetryCaptureParams[1] = {},
) {
  Telemetry.capture(commandName, { isCommandEvent: true, ...properties });
}

function addCodeToContextFromRange(
  range: vscode.Range,
  webviewProtocol: VsCodeWebviewProtocol,
  prompt?: string,
) {
  const document = vscode.window.activeTextEditor?.document;

  if (!document) {
    return;
  }

  const rangeInFileWithContents = {
    filepath: document.uri.toString(),
    contents: document.getText(range),
    range: {
      start: {
        line: range.start.line,
        character: range.start.character,
      },
      end: {
        line: range.end.line,
        character: range.end.character,
      },
    },
  };

  webviewProtocol?.request("highlightedCode", {
    rangeInFileWithContents,
    prompt,
    // Assume `true` since range selection is currently only used for quick actions/fixes
    shouldRun: true,
  });
}

function getRangeInFileWithContents(
  allowEmpty?: boolean,
  range?: vscode.Range,
): RangeInFileWithContents | null {
  const editor = vscode.window.activeTextEditor;

  if (editor) {
    const selection = editor.selection;
    const filepath = editor.document.uri.toString();

    if (range) {
      const contents = editor.document.getText(range);

      return {
        range: {
          start: {
            line: range.start.line,
            character: range.start.character,
          },
          end: {
            line: range.end.line,
            character: range.end.character,
          },
        },
        filepath,
        contents,
      };
    }

    if (selection.isEmpty && !allowEmpty) {
      return null;
    }

    // adjust starting position to include indentation
    const start = new vscode.Position(selection.start.line, 0);
    const selectionRange = new vscode.Range(start, selection.end);
    const contents = editor.document.getText(selectionRange);

    return {
      filepath,
      contents,
      range: {
        start: {
          line: selection.start.line,
          character: selection.start.character,
        },
        end: {
          line: selection.end.line,
          character: selection.end.character,
        },
      },
    };
  }

  return null;
}

async function addHighlightedCodeToContext(
  webviewProtocol: VsCodeWebviewProtocol | undefined,
) {
  const rangeInFileWithContents = getRangeInFileWithContents();
  if (rangeInFileWithContents) {
    webviewProtocol?.request("highlightedCode", {
      rangeInFileWithContents,
    });
  }
}

async function addEntireFileToContext(
  uri: vscode.Uri,
  webviewProtocol: VsCodeWebviewProtocol | undefined,
) {
  // If a directory, add all files in the directory
  const stat = await vscode.workspace.fs.stat(uri);
  if (stat.type === vscode.FileType.Directory) {
    const files = await vscode.workspace.fs.readDirectory(uri);
    for (const [filename, type] of files) {
      if (type === vscode.FileType.File) {
        addEntireFileToContext(
          vscode.Uri.joinPath(uri, filename),
          webviewProtocol,
        );
      }
    }
    return;
  }

  // Get the contents of the file
  const contents = (await vscode.workspace.fs.readFile(uri)).toString();
  const rangeInFileWithContents = {
    filepath: uri.toString(),
    contents: contents,
    range: {
      start: {
        line: 0,
        character: 0,
      },
      end: {
        line: contents.split(os.EOL).length - 1,
        character: 0,
      },
    },
  };

  webviewProtocol?.request("highlightedCode", {
    rangeInFileWithContents,
  });
}

function focusGUI() {
  const fullScreenTab = getFullScreenTab();
  if (fullScreenTab) {
    // focus fullscreen
    fullScreenPanel?.reveal();
  } else {
    // focus sidebar
    vscode.commands.executeCommand("continue.continueGUIView.focus");
    // vscode.commands.executeCommand("workbench.action.focusAuxiliaryBar");
  }
}

function hideGUI() {
  const fullScreenTab = getFullScreenTab();
  if (fullScreenTab) {
    // focus fullscreen
    fullScreenPanel?.dispose();
  } else {
    // focus sidebar
    vscode.commands.executeCommand("workbench.action.closeAuxiliaryBar");
    // vscode.commands.executeCommand("workbench.action.toggleAuxiliaryBar");
  }
}

async function processDiff(
  action: "accept" | "reject",
  sidebar: ContinueGUIWebviewViewProvider,
  ide: VsCodeIde,
  verticalDiffManager: VerticalDiffManager,
  newFileUri?: string,
  streamId?: string,
) {
  captureCommandTelemetry(`${action}Diff`);

  let newOrCurrentUri = newFileUri;
  if (!newOrCurrentUri) {
    const currentFile = await ide.getCurrentFile();
    newOrCurrentUri = currentFile?.path;
  }
  if (!newOrCurrentUri) {
    console.warn(
      `No file provided or current file open while attempting to resolve diff`,
    );
    return;
  }

  await ide.openFile(newOrCurrentUri);

  // Clear vertical diffs depending on action
  verticalDiffManager.clearForfileUri(newOrCurrentUri, action === "accept");

  void sidebar.webviewProtocol.request("setEditStatus", {
    status: "done",
  });

  if (streamId) {
    const fileContent = await ide.readFile(newOrCurrentUri);

    await sidebar.webviewProtocol.request("updateApplyState", {
      fileContent,
      filepath: newOrCurrentUri,
      streamId,
      status: "closed",
      numDiffs: 0,
    });
  }

  if (action === "accept") {
    await sidebar.webviewProtocol.request("exitEditMode", undefined);
  }
}

function waitForSidebarReady(
  sidebar: ContinueGUIWebviewViewProvider,
  timeout: number,
  interval: number,
): Promise<boolean> {
  return new Promise((resolve) => {
    const startTime = Date.now();

    const checkReadyState = () => {
      if (sidebar.isReady) {
        resolve(true);
      } else if (Date.now() - startTime >= timeout) {
        resolve(false); // Timed out
      } else {
        setTimeout(checkReadyState, interval);
      }
    };

    checkReadyState();
  });
}

// Copy everything over from extension.ts
const getCommandsMap: (
  ide: VsCodeIde,
  extensionContext: vscode.ExtensionContext,
  sidebar: ContinueGUIWebviewViewProvider,
  configHandler: ConfigHandler,
  verticalDiffManager: VerticalDiffManager,
  continueServerClientPromise: Promise<ContinueServerClient>,
  battery: Battery,
  quickEdit: QuickEdit,
  core: Core,
  editDecorationManager: EditDecorationManager,
) => { [command: string]: (...args: any) => any } = (
  ide,
  extensionContext,
  sidebar,
  configHandler,
  verticalDiffManager,
  continueServerClientPromise,
  battery,
  quickEdit,
  core,
  editDecorationManager,
) => {
  /**
   * Streams an inline edit to the vertical diff manager.
   *
   * This function retrieves the configuration, determines the appropriate model title,
   * increments the FTC count, and then streams an edit to the
   * vertical diff manager.
   *
   * @param  promptName - The key for the prompt in the context menu configuration.
   * @param  fallbackPrompt - The prompt to use if the configured prompt is not available.
   * @param  [onlyOneInsertion] - Optional. If true, only one insertion will be made.
   * @param  [range] - Optional. The range to edit if provided.
   * @returns
   */
  async function streamInlineEdit(
    promptName: keyof ContextMenuConfig,
    fallbackPrompt: string,
    onlyOneInsertion?: boolean,
    range?: vscode.Range,
  ) {
    const { config } = await configHandler.loadConfig();
    if (!config) {
      throw new Error("Config not loaded");
    }

    const defaultModelTitle = await sidebar.webviewProtocol.request(
      "getDefaultModelTitle",
      undefined,
    );

    const modelTitle =
      getModelByRole(config, "inlineEdit")?.title ?? defaultModelTitle;

    void sidebar.webviewProtocol.request("incrementFtc", undefined);

    await verticalDiffManager.streamEdit(
      config.experimental?.contextMenuPrompts?.[promptName] ?? fallbackPrompt,
      modelTitle,
      undefined,
      onlyOneInsertion,
      undefined,
      range,
    );
  }
  return {
    "continue.acceptDiff": async (newFileUri?: string, streamId?: string) =>
      processDiff(
        "accept",
        sidebar,
        ide,
        verticalDiffManager,
        newFileUri,
        streamId,
      ),

    "continue.rejectDiff": async (newFilepath?: string, streamId?: string) =>
      processDiff(
        "reject",
        sidebar,
        ide,
        verticalDiffManager,
        newFilepath,
        streamId,
      ),
    "continue.acceptVerticalDiffBlock": (fileUri?: string, index?: number) => {
      captureCommandTelemetry("acceptVerticalDiffBlock");
      verticalDiffManager.acceptRejectVerticalDiffBlock(true, fileUri, index);
    },
    "continue.rejectVerticalDiffBlock": (fileUri?: string, index?: number) => {
      captureCommandTelemetry("rejectVerticalDiffBlock");
      verticalDiffManager.acceptRejectVerticalDiffBlock(false, fileUri, index);
    },
    "continue.quickFix": async (
      range: vscode.Range,
      diagnosticMessage: string,
    ) => {
      captureCommandTelemetry("quickFix");

      const prompt = `Please explain the cause of this error and how to solve it: ${diagnosticMessage}`;

      addCodeToContextFromRange(range, sidebar.webviewProtocol, prompt);

      vscode.commands.executeCommand("continue.continueGUIView.focus");
    },
    // Passthrough for telemetry purposes
    "continue.defaultQuickAction": async (args: QuickEditShowParams) => {
      captureCommandTelemetry("defaultQuickAction");
      vscode.commands.executeCommand("continue.focusEdit", args);
    },
    "continue.customQuickActionSendToChat": async (
      prompt: string,
      range: vscode.Range,
    ) => {
      captureCommandTelemetry("customQuickActionSendToChat");

      addCodeToContextFromRange(range, sidebar.webviewProtocol, prompt);

      vscode.commands.executeCommand("continue.continueGUIView.focus");
    },
    "continue.customQuickActionStreamInlineEdit": async (
      prompt: string,
      range: vscode.Range,
    ) => {
      captureCommandTelemetry("customQuickActionStreamInlineEdit");

      streamInlineEdit("docstring", prompt, false, range);
    },
    "continue.codebaseForceReIndex": async () => {
      core.invoke("index/forceReIndex", undefined);
    },
    "continue.rebuildCodebaseIndex": async () => {
      core.invoke("index/forceReIndex", { shouldClearIndexes: true });
    },
    "continue.docsIndex": async () => {
      core.invoke("context/indexDocs", { reIndex: false });
    },
    "continue.docsReIndex": async () => {
      core.invoke("context/indexDocs", { reIndex: true });
    },
    "continue.focusContinueInput": async () => {
      const isContinueInputFocused = await sidebar.webviewProtocol.request(
        "isContinueInputFocused",
        undefined,
        false,
      );

      // This is a temporary fix—sidebar.webviewProtocol.request is blocking
      // when the GUI hasn't yet been setup and we should instead be
      // immediately throwing an error, or returning a Result object
      focusGUI();
      if (!sidebar.isReady) {
        const isReady = await waitForSidebarReady(sidebar, 5000, 100);
        if (!isReady) {
          return;
        }
      }

      const historyLength = await sidebar.webviewProtocol.request(
        "getWebviewHistoryLength",
        undefined,
        false,
      );

      if (isContinueInputFocused) {
        if (historyLength === 0) {
          hideGUI();
        } else {
          void sidebar.webviewProtocol?.request(
            "focusContinueInputWithNewSession",
            undefined,
            false,
          );
        }
      } else {
        focusGUI();
        sidebar.webviewProtocol?.request(
          "focusContinueInputWithNewSession",
          undefined,
          false,
        );
        void addHighlightedCodeToContext(sidebar.webviewProtocol);
      }
    },
    "continue.focusContinueInputWithoutClear": async () => {
      const isContinueInputFocused = await sidebar.webviewProtocol.request(
        "isContinueInputFocused",
        undefined,
        false,
      );

      // This is a temporary fix—sidebar.webviewProtocol.request is blocking
      // when the GUI hasn't yet been setup and we should instead be
      // immediately throwing an error, or returning a Result object
      focusGUI();
      if (!sidebar.isReady) {
        const isReady = await waitForSidebarReady(sidebar, 5000, 100);
        if (!isReady) {
          return;
        }
      }

      if (isContinueInputFocused) {
        hideGUI();
      } else {
        focusGUI();

        sidebar.webviewProtocol?.request(
          "focusContinueInputWithoutClear",
          undefined,
        );

        void addHighlightedCodeToContext(sidebar.webviewProtocol);
      }
    },
    // QuickEditShowParams are passed from CodeLens, temp fix
    // until we update to new params specific to Edit
    "continue.focusEdit": async (args?: QuickEditShowParams) => {
      captureCommandTelemetry("focusEdit");
      focusGUI();

      sidebar.webviewProtocol?.request("focusEdit", undefined);

      const editor = vscode.window.activeTextEditor;

      if (!editor) {
        return;
      }

      const existingDiff = verticalDiffManager.getHandlerForFile(
        editor.document.fileName,
      );

      // If there's a diff currently being applied, then we just toggle focus back to the input
      if (existingDiff) {
        sidebar.webviewProtocol?.request("focusContinueInput", undefined);
        return;
      }

      const range =
        args?.range ??
        new vscode.Range(editor.selection.start, editor.selection.end);

      editDecorationManager.setDecoration(editor, range);

      const rangeInFileWithContents = getRangeInFileWithContents(true, range);

      if (rangeInFileWithContents) {
        sidebar.webviewProtocol?.request(
          "addCodeToEdit",
          rangeInFileWithContents,
        );

        // Un-select the current selection
        editor.selection = new vscode.Selection(
          editor.selection.anchor,
          editor.selection.anchor,
        );
      }
    },
    "continue.focusEditWithoutClear": async () => {
      captureCommandTelemetry("focusEditWithoutClear");
      focusGUI();

      sidebar.webviewProtocol?.request("focusEditWithoutClear", undefined);

      const editor = vscode.window.activeTextEditor;

      if (!editor) {
        return;
      }

      const document = editor.document;

      const existingDiff = verticalDiffManager.getHandlerForFile(
        document.fileName,
      );

      // If there's a diff currently being applied, then we just toggle focus back to the input
      if (existingDiff) {
        sidebar.webviewProtocol?.request("focusContinueInput", undefined);
        return;
      }

      const rangeInFileWithContents = getRangeInFileWithContents(false);

      if (rangeInFileWithContents) {
        sidebar.webviewProtocol?.request(
          "addCodeToEdit",
          rangeInFileWithContents,
        );
      } else {
        const contents = document.getText();

        sidebar.webviewProtocol?.request("addCodeToEdit", {
          filepath: document.uri.toString(),
          contents,
        });
      }
    },
    "continue.exitEditMode": async () => {
      captureCommandTelemetry("exitEditMode");
      editDecorationManager.clear();
      void sidebar.webviewProtocol?.request("exitEditMode", undefined);
    },
    // "continue.quickEdit": async (args: QuickEditShowParams) => {
    //   let linesOfCode = undefined;
    //   if (args.range) {
    //     linesOfCode = args.range.end.line - args.range.start.line;
    //   }
    //   captureCommandTelemetry("quickEdit", {
    //     linesOfCode,
    //   });
    //   quickEdit.show(args);
    // },
    "continue.writeCommentsForCode": async () => {
      captureCommandTelemetry("writeCommentsForCode");

      streamInlineEdit(
        "comment",
        "Write comments for this code. Do not change anything about the code itself.",
      );
    },
    "continue.writeDocstringForCode": async () => {
      captureCommandTelemetry("writeDocstringForCode");

      streamInlineEdit(
        "docstring",
        "Write a docstring for this code. Do not change anything about the code itself.",
        true,
      );
    },
    "continue.fixCode": async () => {
      captureCommandTelemetry("fixCode");

      streamInlineEdit(
        "fix",
        "Fix this code. If it is already 100% correct, simply rewrite the code.",
      );
    },
    "continue.optimizeCode": async () => {
      captureCommandTelemetry("optimizeCode");
      streamInlineEdit("optimize", "Optimize this code");
    },
    "continue.fixGrammar": async () => {
      captureCommandTelemetry("fixGrammar");
      streamInlineEdit(
        "fixGrammar",
        "If there are any grammar or spelling mistakes in this writing, fix them. Do not make other large changes to the writing.",
      );
    },
    "continue.viewLogs": async () => {
      captureCommandTelemetry("viewLogs");
      vscode.commands.executeCommand("workbench.action.toggleDevTools");
    },
    "continue.debugTerminal": async () => {
      captureCommandTelemetry("debugTerminal");

      const terminalContents = await ide.getTerminalContents();

      vscode.commands.executeCommand("continue.continueGUIView.focus");

      sidebar.webviewProtocol?.request("userInput", {
        input: `I got the following error, can you please help explain how to fix it?\n\n${terminalContents.trim()}`,
      });
    },
    "continue.hideInlineTip": () => {
      vscode.workspace
        .getConfiguration(EXTENSION_NAME)
        .update("showInlineTip", false, vscode.ConfigurationTarget.Global);
    },

    // Commands without keyboard shortcuts
    "continue.addModel": () => {
      captureCommandTelemetry("addModel");

      vscode.commands.executeCommand("continue.continueGUIView.focus");
      sidebar.webviewProtocol?.request("addModel", undefined);
    },
    "continue.sendMainUserInput": (text: string) => {
      sidebar.webviewProtocol?.request("userInput", {
        input: text,
      });
    },
    "continue.selectRange": (startLine: number, endLine: number) => {
      if (!vscode.window.activeTextEditor) {
        return;
      }
      vscode.window.activeTextEditor.selection = new vscode.Selection(
        startLine,
        0,
        endLine,
        0,
      );
    },
    "continue.foldAndUnfold": (
      foldSelectionLines: number[],
      unfoldSelectionLines: number[],
    ) => {
      vscode.commands.executeCommand("editor.unfold", {
        selectionLines: unfoldSelectionLines,
      });
      vscode.commands.executeCommand("editor.fold", {
        selectionLines: foldSelectionLines,
      });
    },
    "continue.sendToTerminal": (text: string) => {
      captureCommandTelemetry("sendToTerminal");
      ide.runCommand(text);
    },
    "continue.newSession": () => {
      sidebar.webviewProtocol?.request("newSession", undefined);
    },
    "continue.viewHistory": () => {
      sidebar.webviewProtocol?.request("viewHistory", undefined);
    },
    "continue.focusContinueSessionId": async (
      sessionId: string | undefined,
    ) => {
      if (!sessionId) {
        sessionId = await vscode.window.showInputBox({
          prompt: "Enter the Session ID",
        });
      }
      void sidebar.webviewProtocol?.request("focusContinueSessionId", {
        sessionId,
      });
    },
    "continue.applyCodeFromChat": () => {
      void sidebar.webviewProtocol.request("applyCodeFromChat", undefined);
    },
    "continue.toggleFullScreen": async () => {
      focusGUI();

      const sessionId = await sidebar.webviewProtocol.request(
        "getCurrentSessionId",
        undefined,
      );
      // Check if full screen is already open by checking open tabs
      const fullScreenTab = getFullScreenTab();

      if (fullScreenTab && fullScreenPanel) {
        // Full screen open, but not focused - focus it
        fullScreenPanel.reveal();
        return;
      }

      // Clear the sidebar to prevent overwriting changes made in fullscreen
      vscode.commands.executeCommand("continue.newSession");

      // Full screen not open - open it
      captureCommandTelemetry("openFullScreen");

      // Create the full screen panel
      let panel = vscode.window.createWebviewPanel(
        "continue.continueGUIView",
        "Continue",
        vscode.ViewColumn.One,
        {
          retainContextWhenHidden: true,
          enableScripts: true,
        },
      );
      fullScreenPanel = panel;

      // Add content to the panel
      panel.webview.html = sidebar.getSidebarContent(
        extensionContext,
        panel,
        undefined,
        undefined,
        true,
      );

      const sessionLoader = panel.onDidChangeViewState(() => {
        vscode.commands.executeCommand("continue.newSession");
        if (sessionId) {
          vscode.commands.executeCommand(
            "continue.focusContinueSessionId",
            sessionId,
          );
        }
        sessionLoader.dispose();
      });

      // When panel closes, reset the webview and focus
      panel.onDidDispose(
        () => {
          sidebar.resetWebviewProtocolWebview();
          vscode.commands.executeCommand("continue.focusContinueInput");
        },
        null,
        extensionContext.subscriptions,
      );

      vscode.commands.executeCommand("workbench.action.copyEditorToNewWindow");
      vscode.commands.executeCommand("workbench.action.closeAuxiliaryBar");
    },
    "continue.openConfig": () => {
      core.invoke("config/openProfile", {
        profileId: undefined,
      });
    },
    "continue.selectFilesAsContext": async (
      firstUri: vscode.Uri,
      uris: vscode.Uri[],
    ) => {
      if (uris === undefined) {
        throw new Error("No files were selected");
      }

      vscode.commands.executeCommand("continue.continueGUIView.focus");

      for (const uri of uris) {
        // If it's a folder, add the entire folder contents recursively by using walkDir (to ignore ignored files)
        const isDirectory = await vscode.workspace.fs
          .stat(uri)
          ?.then((stat) => stat.type === vscode.FileType.Directory);
        if (isDirectory) {
          for await (const fileUri of walkDirAsync(uri.toString(), ide)) {
            addEntireFileToContext(
              vscode.Uri.parse(fileUri),
              sidebar.webviewProtocol,
            );
          }
        } else {
          addEntireFileToContext(uri, sidebar.webviewProtocol);
        }
      }
    },
    "continue.logAutocompleteOutcome": (
      completionId: string,
      completionProvider: CompletionProvider,
    ) => {
      completionProvider.accept(completionId);
    },
    "continue.toggleTabAutocompleteEnabled": () => {
      captureCommandTelemetry("toggleTabAutocompleteEnabled");

      const config = vscode.workspace.getConfiguration(EXTENSION_NAME);
      const enabled = config.get("enableTabAutocomplete");
      const pauseOnBattery = config.get<boolean>(
        "pauseTabAutocompleteOnBattery",
      );
      if (!pauseOnBattery || battery.isACConnected()) {
        config.update(
          "enableTabAutocomplete",
          !enabled,
          vscode.ConfigurationTarget.Global,
        );
      } else {
        if (enabled) {
          const paused = getStatusBarStatus() === StatusBarStatus.Paused;
          if (paused) {
            setupStatusBar(StatusBarStatus.Enabled);
          } else {
            config.update(
              "enableTabAutocomplete",
              false,
              vscode.ConfigurationTarget.Global,
            );
          }
        } else {
          setupStatusBar(StatusBarStatus.Paused);
          config.update(
            "enableTabAutocomplete",
            true,
            vscode.ConfigurationTarget.Global,
          );
        }
      }
    },
    "continue.openTabAutocompleteConfigMenu": async () => {
      captureCommandTelemetry("openTabAutocompleteConfigMenu");

      const config = vscode.workspace.getConfiguration(EXTENSION_NAME);
      const quickPick = vscode.window.createQuickPick();
      const autocompleteModels =
        (await configHandler.loadConfig()).config?.tabAutocompleteModels ?? [];

      let selected = new GlobalContext().get("selectedTabAutocompleteModel");
      if (
        !selected ||
        !autocompleteModels.some((model) => model.title === selected)
      ) {
        selected = autocompleteModels[0]?.title;
      }

      // Toggle between Disabled, Paused, and Enabled
      const pauseOnBattery =
        config.get<boolean>("pauseTabAutocompleteOnBattery") &&
        !battery.isACConnected();
      const currentStatus = getStatusBarStatus();

      let targetStatus: StatusBarStatus | undefined;
      if (pauseOnBattery) {
        // Cycle from Disabled -> Paused -> Enabled
        targetStatus =
          currentStatus === StatusBarStatus.Paused
            ? StatusBarStatus.Enabled
            : currentStatus === StatusBarStatus.Disabled
              ? StatusBarStatus.Paused
              : StatusBarStatus.Disabled;
      } else {
        // Toggle between Disabled and Enabled
        targetStatus =
          currentStatus === StatusBarStatus.Disabled
            ? StatusBarStatus.Enabled
            : StatusBarStatus.Disabled;
      }
      quickPick.items = [
        {
          label: "$(question) Open help center",
        },
        {
          label: "$(comment) Open chat (Cmd+L)",
        },
        {
          label: "$(screen-full) Open full screen chat (Cmd+K Cmd+M)",
        },
        {
          label: quickPickStatusText(targetStatus),
        },
        {
          label: "$(gear) Configure autocomplete options",
        },
        {
          label: "$(feedback) Give feedback",
        },
        {
          kind: vscode.QuickPickItemKind.Separator,
          label: "Switch model",
        },
        ...autocompleteModels.map((model) => ({
          label: getAutocompleteStatusBarTitle(selected, model),
          description: getAutocompleteStatusBarDescription(selected, model),
        })),
      ];
      quickPick.onDidAccept(() => {
        const selectedOption = quickPick.selectedItems[0].label;
        const targetStatus =
          getStatusBarStatusFromQuickPickItemLabel(selectedOption);

        if (targetStatus !== undefined) {
          setupStatusBar(targetStatus);
          config.update(
            "enableTabAutocomplete",
            targetStatus === StatusBarStatus.Enabled,
            vscode.ConfigurationTarget.Global,
          );
        } else if (
          selectedOption === "$(gear) Configure autocomplete options"
        ) {
          ide.openFile(vscode.Uri.file(getConfigJsonPath()).toString());
        } else if (
          autocompleteModels.some((model) => model.title === selectedOption)
        ) {
          new GlobalContext().update(
            "selectedTabAutocompleteModel",
            selectedOption,
          );
          configHandler.reloadConfig();
        } else if (selectedOption === "$(feedback) Give feedback") {
          vscode.commands.executeCommand("continue.giveAutocompleteFeedback");
        } else if (selectedOption === "$(comment) Open chat (Cmd+L)") {
          vscode.commands.executeCommand("continue.focusContinueInput");
        } else if (
          selectedOption ===
          "$(screen-full) Open full screen chat (Cmd+K Cmd+M)"
        ) {
          vscode.commands.executeCommand("continue.toggleFullScreen");
        } else if (selectedOption === "$(question) Open help center") {
          focusGUI();
          vscode.commands.executeCommand("continue.navigateTo", "/more", true);
        }
        quickPick.dispose();
      });
      quickPick.show();
    },
    "continue.giveAutocompleteFeedback": async () => {
      const feedback = await vscode.window.showInputBox({
        ignoreFocusOut: true,
        prompt:
          "Please share what went wrong with the last completion. The details of the completion as well as this message will be sent to the Continue team in order to improve.",
      });
      if (feedback) {
        const client = await continueServerClientPromise;
        const completionsPath = getDevDataFilePath("autocomplete");

        const lastLines = await readLastLines.read(completionsPath, 2);
        client.sendFeedback(feedback, lastLines);
      }
    },
    "continue.openMorePage": () => {
      vscode.commands.executeCommand("continue.navigateTo", "/more", true);
    },
    "continue.navigateTo": (path: string, toggle: boolean) => {
      sidebar.webviewProtocol?.request("navigateTo", { path, toggle });
      focusGUI();
    },
    "continue.signInToControlPlane": () => {
      sidebar.webviewProtocol?.request("signInToControlPlane", undefined);
    },
    "continue.openAccountDialog": () => {
      sidebar.webviewProtocol?.request("openDialogMessage", "account");
    },
<<<<<<< HEAD
    "granite.writeContinueConfig": () => {
      vscode.window
        .showInformationMessage("Overwrite Continue extension configuration?", "Overwrite", "Cancel")
        .then(answer => {
          if (answer === "Overwrite") {
            core.invoke("config/writeContinueConfig", undefined);
          }
      });
    },
    "granite.setup": () => {
      SetupGranitePage.render(extensionContext, configHandler);
    }
=======
    "continue.startLocalOllama": () => {
      startLocalOllama(ide);
    },
>>>>>>> 16b9a21a
  };
};

const registerCopyBufferSpy = (
  context: vscode.ExtensionContext,
  core: Core,
) => {
  const typeDisposable = vscode.commands.registerCommand(
    "editor.action.clipboardCopyAction",
    async (arg) => doCopy(typeDisposable),
  );

  async function doCopy(typeDisposable: any) {
    typeDisposable.dispose(); // must dispose to avoid endless loops

    await vscode.commands.executeCommand("editor.action.clipboardCopyAction");

    const clipboardText = await vscode.env.clipboard.readText();

    if (clipboardText) {
      core.invoke("clipboardCache/add", {
        content: clipboardText,
      });
    }

    await context.workspaceState.update("continue.copyBuffer", {
      text: clipboardText,
      copiedAt: new Date().toISOString(),
    });

    // re-register to continue intercepting copy commands
    typeDisposable = vscode.commands.registerCommand(
      "editor.action.clipboardCopyAction",
      async () => doCopy(typeDisposable),
    );
    context.subscriptions.push(typeDisposable);
  }

  context.subscriptions.push(typeDisposable);
};

export function registerAllCommands(
  context: vscode.ExtensionContext,
  ide: VsCodeIde,
  extensionContext: vscode.ExtensionContext,
  sidebar: ContinueGUIWebviewViewProvider,
  configHandler: ConfigHandler,
  verticalDiffManager: VerticalDiffManager,
  continueServerClientPromise: Promise<ContinueServerClient>,
  battery: Battery,
  quickEdit: QuickEdit,
  core: Core,
  editDecorationManager: EditDecorationManager,
) {
  registerCopyBufferSpy(context, core);

  for (const [command, callback] of Object.entries(
    getCommandsMap(
      ide,
      extensionContext,
      sidebar,
      configHandler,
      verticalDiffManager,
      continueServerClientPromise,
      battery,
      quickEdit,
      core,
      editDecorationManager,
    ),
  )) {
    context.subscriptions.push(
      vscode.commands.registerCommand(command, callback),
    );
  }
}<|MERGE_RESOLUTION|>--- conflicted
+++ resolved
@@ -1003,7 +1003,9 @@
     "continue.openAccountDialog": () => {
       sidebar.webviewProtocol?.request("openDialogMessage", "account");
     },
-<<<<<<< HEAD
+    "continue.startLocalOllama": () => {
+      startLocalOllama(ide);
+    },
     "granite.writeContinueConfig": () => {
       vscode.window
         .showInformationMessage("Overwrite Continue extension configuration?", "Overwrite", "Cancel")
@@ -1016,11 +1018,6 @@
     "granite.setup": () => {
       SetupGranitePage.render(extensionContext, configHandler);
     }
-=======
-    "continue.startLocalOllama": () => {
-      startLocalOllama(ide);
-    },
->>>>>>> 16b9a21a
   };
 };
 
