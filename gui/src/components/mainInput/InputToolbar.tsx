--- conflicted
+++ resolved
@@ -88,11 +88,7 @@
   const useActiveFile = useAppSelector(selectUseActiveFile);
   const isInEditMode = useAppSelector(selectIsInEditMode);
   const hasCodeToEdit = useAppSelector(selectHasCodeToEdit);
-<<<<<<< HEAD
   const { loadLastSession } = useHistory(dispatch);
-
-=======
->>>>>>> 978897d0
   const isEditModeAndNoCodeToEdit = isInEditMode && !hasCodeToEdit;
   const isEnterDisabled = props.disabled || isEditModeAndNoCodeToEdit;
   const shouldRenderToolsButton =
