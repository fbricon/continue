import { ConfigHandler } from "../config/ConfigHandler.js";
import { IContinueServerClient } from "../continueServer/interface.js";
import { IDE, IndexTag, IndexingProgressUpdate } from "../index.js";
import { CodeSnippetsCodebaseIndex } from "./CodeSnippetsIndex.js";
import { FullTextSearchCodebaseIndex } from "./FullTextSearch.js";
import { LanceDbIndex } from "./LanceDbIndex.js";
import { ChunkCodebaseIndex } from "./chunk/ChunkCodebaseIndex.js";
import { getComputeDeleteAddRemove } from "./refreshIndex.js";
import { CodebaseIndex, IndexResultType } from "./types.js";
<<<<<<< HEAD
import { walkDir } from "./walkDir.js";
=======
import { walkDirAsync } from "./walkDir.js";
>>>>>>> e2a4a2cf

export class PauseToken {
  constructor(private _paused: boolean) {}

  set paused(value: boolean) {
    this._paused = value;
  }

  get paused(): boolean {
    return this._paused;
  }
}

export class CodebaseIndexer {
  constructor(
    private readonly configHandler: ConfigHandler,
    private readonly ide: IDE,
    private readonly pauseToken: PauseToken,
    private readonly continueServerClient: IContinueServerClient,
  ) {}

  private async getIndexesToBuild(): Promise<CodebaseIndex[]> {
    const config = await this.configHandler.loadConfig();

    const indexes = [
      new ChunkCodebaseIndex(
        this.ide.readFile.bind(this.ide),
        this.continueServerClient,
        config.embeddingsProvider.maxChunkSize,
      ), // Chunking must come first
      new LanceDbIndex(
        config.embeddingsProvider,
        this.ide.readFile.bind(this.ide),
        this.continueServerClient,
      ),
      new FullTextSearchCodebaseIndex(),
      new CodeSnippetsCodebaseIndex(this.ide),
    ];

    return indexes;
  }

  public async refreshFile(file: string): Promise<void> {
    if (this.pauseToken.paused) {
      // NOTE: by returning here, there is a chance that while paused a file is modified and
      // then after unpausing the file is not reindexed
      return;
    }
    const workspaceDir = await this.getWorkspaceDir(file);
    if (!workspaceDir) {
      return;
    }
    const branch = await this.ide.getBranch(workspaceDir);
    const repoName = await this.ide.getRepoName(workspaceDir);
    for await (const updateDesc of this.indexFiles(workspaceDir, branch, repoName, [file])) {
    }
  }

  async *refresh(
    workspaceDirs: string[],
    abortSignal: AbortSignal,
  ): AsyncGenerator<IndexingProgressUpdate> {
    let progress = 0;

    if (workspaceDirs.length === 0) {
      yield {
        progress,
        desc: "Nothing to index",
        status: "disabled",
      };
      return;
    }

    const config = await this.configHandler.loadConfig();
    if (config.disableIndexing) {
      yield {
        progress,
        desc: "Indexing is disabled in config.json",
        status: "disabled",
      };
      return;
    } else {
      yield {
        progress,
        desc: "Starting indexing",
        status: "loading",
      };
    }

    const indexesToBuild = await this.getIndexesToBuild();
    let completedDirs = 0;
    const totalRelativeExpectedTime = indexesToBuild.reduce(
      (sum, index) => sum + index.relativeExpectedTime,
      0,
    );

    // Wait until Git Extension has loaded to report progress
    // so we don't appear stuck at 0% while waiting
    await this.ide.getRepoName(workspaceDirs[0]);

    yield {
      progress,
      desc: "Starting indexing...",
      status: "loading",
    };
    const beginTime = Date.now();

    for (const directory of workspaceDirs) {
      const dirBasename = await this.basename(directory);
      yield {
        progress,
        desc: `Discovering files in ${dirBasename}...`,
        status: "indexing"
      };
      // compute the number of files in this directory to display an accurate progress bar
      let totalFileCount = 0;
      for await (const p of walkDirAsync(directory, this.ide)) {
        totalFileCount += 1;
        if (abortSignal.aborted) {
          yield {
            progress: 1,
            desc: "Indexing cancelled",
            status: "disabled",
          };
          return;
        }
        if (this.pauseToken.paused) {
          yield *this.yieldUpdateAndPause();
        }
      }

      const branch = await this.ide.getBranch(directory);
      const repoName = await this.ide.getRepoName(directory);
<<<<<<< HEAD
      let completedRelativeExpectedTime = 0;

      for (const codebaseIndex of indexesToBuild) {
        // TODO: IndexTag type should use repoName rather than directory
        const tag: IndexTag = {
          directory,
          branch,
          artifactId: codebaseIndex.artifactId,
        };
        const [results, lastUpdated, markComplete] = await getComputeDeleteAddRemove(
          tag,
          { ...stats },
          (filepath) => this.ide.readFile(filepath),
          repoName,
        );
=======
      const batchSize = this.getBatchSize(totalFileCount);
      let completedFileCount = 0;
>>>>>>> e2a4a2cf

      for await (const files of this.walkDirInBatches(directory, batchSize)) {
        try {
          for await (const updateDesc of this.indexFiles(directory, branch, repoName, files)) {
            // Handle pausing in this loop because it's the only one really taking time
            if (abortSignal.aborted) {
              yield {
                progress: 1,
                desc: "Indexing cancelled",
                status: "disabled",
              };
              return;
            }
            if (this.pauseToken.paused) {
              yield *this.yieldUpdateAndPause();
            }
            yield {
              progress: progress,
              desc: updateDesc,
              status: "indexing",
            };
          }
        } catch (err) {
          yield this.handleErrorAndGetProgressUpdate(err);
          return;
        }
        completedFileCount += files.length;
        progress = completedFileCount / totalFileCount / workspaceDirs.length + completedDirs / workspaceDirs.length;
        this.logProgress(beginTime, completedFileCount, progress);
      }
      completedDirs += 1;
    }
    yield {
      progress: 100,
      desc: "Indexing Complete",
      status: "done",
    };
  }

<<<<<<< HEAD
          lastUpdated.forEach((lastUpdated, path) => {
            markComplete([lastUpdated], IndexResultType.UpdateLastUpdated);
          });

          completedRelativeExpectedTime += codebaseIndex.relativeExpectedTime;
          yield {
            progress:
              (completedDirs +
                completedRelativeExpectedTime / totalRelativeExpectedTime) /
              workspaceDirs.length,
            desc: "Completed indexing " + codebaseIndex.artifactId,
            status: "indexing",
          };
        } catch (e: any) {
          let errMsg = `${e}`;
=======
  private handleErrorAndGetProgressUpdate(err: unknown): IndexingProgressUpdate {
    console.log("error when indexing: ", err);
    if (err instanceof Error) {
      return this.errorToProgressUpdate(err);
    }
    return {
      progress: 0,
      desc: `Indexing failed: ${err}`,
      status: "failed",
    };
  }
>>>>>>> e2a4a2cf

  private errorToProgressUpdate(err: Error): IndexingProgressUpdate {
    const errorRegex =
      /Invalid argument error: Values length (\d+) is less than the length \((\d+)\) multiplied by the value size \(\d+\)/;
    const match = err.message.match(errorRegex);
    let errMsg: string;
    if (match) {
      const [_, valuesLength, expectedLength] = match;
      errMsg = `Generated embedding had length ${valuesLength} but was expected to be ${expectedLength}. This may be solved by deleting ~/.continue/index and refreshing the window to re-index.`;
    } else {
      errMsg = `${err}`;
    }
    return {
      progress: 0,
      desc: errMsg,
      status: "failed",
    };
  }

  private logProgress(beginTime: number, completedFileCount: number, progress: number) {
    const timeTaken = Date.now() - beginTime;
    const seconds = Math.round(timeTaken / 1000);
    const progressPercentage = (progress * 100).toFixed(1);
    const filesPerSec = (completedFileCount / seconds).toFixed(2);
    console.log(`Indexing: ${progressPercentage}% complete, elapsed time: ${seconds}s, ${filesPerSec} file/sec`);
  }

  private async* yieldUpdateAndPause(): AsyncGenerator<IndexingProgressUpdate> {
    yield {
      progress: 0,
      desc: "Indexing Paused",
      status: "paused",
    };
    while (this.pauseToken.paused) {
      await new Promise((resolve) => setTimeout(resolve, 100));
    }
  }

  private getBatchSize(workspaceSize: number): number {
    // at least 10 and as much as 100 (in a repository with 10000 files)
    return Math.min(100, Math.max(10, Math.floor(workspaceSize / 100)));
  }

  /*
   * enables the indexing operation to be completed in small batches, this is important in large
   * repositories where indexing can quickly use up all the memory available
   */
  private async* walkDirInBatches(directory: string, batchSize: number): AsyncGenerator<string[]> {
    let results = [];
    for await (const p of walkDirAsync(directory, this.ide)) {
      results.push(p);
      if (results.length === batchSize) {
        yield results;
        results = [];
      }
    }
    if (results.length > 0) {
      yield results;
    }
  }

  private async* indexFiles(workspaceDir: string, branch: string, repoName: string | undefined, filePaths: string[]): AsyncGenerator<string> {
    const stats = await this.ide.getLastModified(filePaths);
    const indexesToBuild = await this.getIndexesToBuild();
    for (const codebaseIndex of indexesToBuild) {
      const tag: IndexTag = {
        directory: workspaceDir,
        branch,
        artifactId: codebaseIndex.artifactId,
      };
      const [results, lastUpdated, markComplete] = await getComputeDeleteAddRemove(
        tag,
        { ...stats },
        (filepath) => this.ide.readFile(filepath),
        repoName,
      );
      for await (const { desc } of codebaseIndex.update(tag, results, markComplete, repoName)) {
        lastUpdated.forEach((lastUpdated, path) => {
          markComplete([lastUpdated], IndexResultType.UpdateLastUpdated);
        });
        yield desc;
      }
    }
  }

  private async getWorkspaceDir(filepath: string): Promise<string | undefined> {
    const workspaceDirs = await this.ide.getWorkspaceDirs();
    for (const workspaceDir of workspaceDirs) {
      if (filepath.startsWith(workspaceDir)) {
        return workspaceDir;
      }
    }
    return undefined;
  }

  private async basename(filepath: string): Promise<string> {
    const pathSep = await this.ide.pathSep();
    const path = filepath.split(pathSep);
    return path[path.length - 1];
  }
}<|MERGE_RESOLUTION|>--- conflicted
+++ resolved
@@ -7,11 +7,7 @@
 import { ChunkCodebaseIndex } from "./chunk/ChunkCodebaseIndex.js";
 import { getComputeDeleteAddRemove } from "./refreshIndex.js";
 import { CodebaseIndex, IndexResultType } from "./types.js";
-<<<<<<< HEAD
-import { walkDir } from "./walkDir.js";
-=======
 import { walkDirAsync } from "./walkDir.js";
->>>>>>> e2a4a2cf
 
 export class PauseToken {
   constructor(private _paused: boolean) {}
@@ -66,7 +62,12 @@
     }
     const branch = await this.ide.getBranch(workspaceDir);
     const repoName = await this.ide.getRepoName(workspaceDir);
-    for await (const updateDesc of this.indexFiles(workspaceDir, branch, repoName, [file])) {
+    for await (const updateDesc of this.indexFiles(
+      workspaceDir,
+      branch,
+      repoName,
+      [file],
+    )) {
     }
   }
 
@@ -124,7 +125,7 @@
       yield {
         progress,
         desc: `Discovering files in ${dirBasename}...`,
-        status: "indexing"
+        status: "indexing",
       };
       // compute the number of files in this directory to display an accurate progress bar
       let totalFileCount = 0;
@@ -139,36 +140,23 @@
           return;
         }
         if (this.pauseToken.paused) {
-          yield *this.yieldUpdateAndPause();
+          yield* this.yieldUpdateAndPause();
         }
       }
 
       const branch = await this.ide.getBranch(directory);
       const repoName = await this.ide.getRepoName(directory);
-<<<<<<< HEAD
-      let completedRelativeExpectedTime = 0;
-
-      for (const codebaseIndex of indexesToBuild) {
-        // TODO: IndexTag type should use repoName rather than directory
-        const tag: IndexTag = {
-          directory,
-          branch,
-          artifactId: codebaseIndex.artifactId,
-        };
-        const [results, lastUpdated, markComplete] = await getComputeDeleteAddRemove(
-          tag,
-          { ...stats },
-          (filepath) => this.ide.readFile(filepath),
-          repoName,
-        );
-=======
       const batchSize = this.getBatchSize(totalFileCount);
       let completedFileCount = 0;
->>>>>>> e2a4a2cf
 
       for await (const files of this.walkDirInBatches(directory, batchSize)) {
         try {
-          for await (const updateDesc of this.indexFiles(directory, branch, repoName, files)) {
+          for await (const updateDesc of this.indexFiles(
+            directory,
+            branch,
+            repoName,
+            files,
+          )) {
             // Handle pausing in this loop because it's the only one really taking time
             if (abortSignal.aborted) {
               yield {
@@ -179,7 +167,7 @@
               return;
             }
             if (this.pauseToken.paused) {
-              yield *this.yieldUpdateAndPause();
+              yield* this.yieldUpdateAndPause();
             }
             yield {
               progress: progress,
@@ -192,7 +180,9 @@
           return;
         }
         completedFileCount += files.length;
-        progress = completedFileCount / totalFileCount / workspaceDirs.length + completedDirs / workspaceDirs.length;
+        progress =
+          completedFileCount / totalFileCount / workspaceDirs.length +
+          completedDirs / workspaceDirs.length;
         this.logProgress(beginTime, completedFileCount, progress);
       }
       completedDirs += 1;
@@ -204,24 +194,9 @@
     };
   }
 
-<<<<<<< HEAD
-          lastUpdated.forEach((lastUpdated, path) => {
-            markComplete([lastUpdated], IndexResultType.UpdateLastUpdated);
-          });
-
-          completedRelativeExpectedTime += codebaseIndex.relativeExpectedTime;
-          yield {
-            progress:
-              (completedDirs +
-                completedRelativeExpectedTime / totalRelativeExpectedTime) /
-              workspaceDirs.length,
-            desc: "Completed indexing " + codebaseIndex.artifactId,
-            status: "indexing",
-          };
-        } catch (e: any) {
-          let errMsg = `${e}`;
-=======
-  private handleErrorAndGetProgressUpdate(err: unknown): IndexingProgressUpdate {
+  private handleErrorAndGetProgressUpdate(
+    err: unknown,
+  ): IndexingProgressUpdate {
     console.log("error when indexing: ", err);
     if (err instanceof Error) {
       return this.errorToProgressUpdate(err);
@@ -232,7 +207,6 @@
       status: "failed",
     };
   }
->>>>>>> e2a4a2cf
 
   private errorToProgressUpdate(err: Error): IndexingProgressUpdate {
     const errorRegex =
@@ -252,15 +226,21 @@
     };
   }
 
-  private logProgress(beginTime: number, completedFileCount: number, progress: number) {
+  private logProgress(
+    beginTime: number,
+    completedFileCount: number,
+    progress: number,
+  ) {
     const timeTaken = Date.now() - beginTime;
     const seconds = Math.round(timeTaken / 1000);
     const progressPercentage = (progress * 100).toFixed(1);
     const filesPerSec = (completedFileCount / seconds).toFixed(2);
-    console.log(`Indexing: ${progressPercentage}% complete, elapsed time: ${seconds}s, ${filesPerSec} file/sec`);
-  }
-
-  private async* yieldUpdateAndPause(): AsyncGenerator<IndexingProgressUpdate> {
+    console.log(
+      `Indexing: ${progressPercentage}% complete, elapsed time: ${seconds}s, ${filesPerSec} file/sec`,
+    );
+  }
+
+  private async *yieldUpdateAndPause(): AsyncGenerator<IndexingProgressUpdate> {
     yield {
       progress: 0,
       desc: "Indexing Paused",
@@ -280,7 +260,10 @@
    * enables the indexing operation to be completed in small batches, this is important in large
    * repositories where indexing can quickly use up all the memory available
    */
-  private async* walkDirInBatches(directory: string, batchSize: number): AsyncGenerator<string[]> {
+  private async *walkDirInBatches(
+    directory: string,
+    batchSize: number,
+  ): AsyncGenerator<string[]> {
     let results = [];
     for await (const p of walkDirAsync(directory, this.ide)) {
       results.push(p);
@@ -294,7 +277,12 @@
     }
   }
 
-  private async* indexFiles(workspaceDir: string, branch: string, repoName: string | undefined, filePaths: string[]): AsyncGenerator<string> {
+  private async *indexFiles(
+    workspaceDir: string,
+    branch: string,
+    repoName: string | undefined,
+    filePaths: string[],
+  ): AsyncGenerator<string> {
     const stats = await this.ide.getLastModified(filePaths);
     const indexesToBuild = await this.getIndexesToBuild();
     for (const codebaseIndex of indexesToBuild) {
@@ -303,13 +291,19 @@
         branch,
         artifactId: codebaseIndex.artifactId,
       };
-      const [results, lastUpdated, markComplete] = await getComputeDeleteAddRemove(
+      const [results, lastUpdated, markComplete] =
+        await getComputeDeleteAddRemove(
+          tag,
+          { ...stats },
+          (filepath) => this.ide.readFile(filepath),
+          repoName,
+        );
+      for await (const { desc } of codebaseIndex.update(
         tag,
-        { ...stats },
-        (filepath) => this.ide.readFile(filepath),
+        results,
+        markComplete,
         repoName,
-      );
-      for await (const { desc } of codebaseIndex.update(tag, results, markComplete, repoName)) {
+      )) {
         lastUpdated.forEach((lastUpdated, path) => {
           markComplete([lastUpdated], IndexResultType.UpdateLastUpdated);
         });
