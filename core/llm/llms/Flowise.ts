<<<<<<< HEAD
import socketIOClient, { type Socket } from "socket.io-client";
import { BaseLLM } from "..";
import type {
=======
import socketIOClient, { Socket } from "socket.io-client";
import { BaseLLM } from "../index.js";
import {
>>>>>>> e877f8ab
  ChatMessage,
  CompletionOptions,
  LLMOptions,
  ModelProvider,
} from "../../index.js";
import { stripImages } from "../countTokens.js";

interface IFlowiseApiOptions {
  /** Sampling temperature to use */
  temperature?: number;

  /**
   * Maximum number of tokens to generate in the completion.
   */
  maxTokens?: number;

  /** Total probability mass of tokens to consider at each step */
  topP?: number;

  /** Integer to define the top tokens considered within the sample operation to create new text. */
  topK?: number;

  presencePenalty?: number;

  /** Penalizes repeated tokens according to frequency */
  frequencyPenalty?: number;

  // Flowise allows you to pass custom properties
  [key: string]: any;
}

interface IFlowiseSocketManager {
  isConnected: boolean;
  hasNextToken: () => Promise<boolean>;
  internal: {
    timeout?: NodeJS.Timeout;
    hasNextTokenPromiseResolve: (value: boolean | PromiseLike<boolean>) => void;
    hasNextTokenPromiseReject: (reason?: any) => void;
    messageHistory: string[];
  };
  error?: Error;
  getCurrentMessage: () => string;
}

interface IFlowiseKeyValueProperty {
  key: string;
  value: any;
}

interface IFlowiseProviderLLMOptions extends LLMOptions {
  timeout?: number;
  additionalHeaders?: IFlowiseKeyValueProperty[];
  additionalFlowiseConfiguration?: IFlowiseKeyValueProperty[];
}

class Flowise extends BaseLLM {
  static providerName: ModelProvider = "flowise";
  static defaultOptions: Partial<IFlowiseProviderLLMOptions> = {
    apiBase: "http://localhost:3000",
  };
  static FlowiseMessageType = {
    User: "userMessage",
    Assistant: "apiMessage",
  };

  protected additionalFlowiseConfiguration: IFlowiseKeyValueProperty[] = [];
  protected timeout = 5000;
  protected additionalHeaders: IFlowiseKeyValueProperty[] = [];

  constructor(options: IFlowiseProviderLLMOptions) {
    super(options);
    this.timeout = options.timeout ?? 5000;
    this.additionalHeaders = options.additionalHeaders ?? [];
    this.additionalFlowiseConfiguration =
      options.additionalFlowiseConfiguration ?? [];
  }

  private _getChatUrl(): string {
    return String(this.apiBase);
  }

  private _getSocketUrl(): string {
    return new URL(this._getChatUrl()).origin;
  }

  private _getHeaders(): HeadersInit | undefined {
    const headers: HeadersInit = {
      "Content-Type": "application/json",
    };

    if (this.apiKey) {
      headers.Authorization = `Bearer ${this.apiKey}`;
    }

    for (const additionalHeader of this.additionalHeaders) {
      headers[additionalHeader.key] = additionalHeader.value;
    }

    return headers;
  }

  protected _convertArgs(options: CompletionOptions): IFlowiseApiOptions {
    const finalOptions: IFlowiseApiOptions = {
      temperature: options.temperature,
      maxTokens: options.maxTokens,
      topP: options.topP,
      topK: options.topK,
      presencePenalty: options.presencePenalty,
      frequencyPenalty: options.frequencyPenalty,
    };

    for (const additionalConfig of this.additionalFlowiseConfiguration) {
      finalOptions[additionalConfig.key] = additionalConfig.value;
    }
    return finalOptions;
  }

  protected async *_streamComplete(
    prompt: string,
    options: CompletionOptions,
  ): AsyncGenerator<string> {
    const message: ChatMessage = { role: "user", content: prompt };
    for await (const chunk of this._streamChat([message], options)) {
      yield stripImages(chunk.content);
    }
  }

  protected async *_streamChat(
    messages: ChatMessage[],
    options: CompletionOptions,
  ): AsyncGenerator<ChatMessage> {
    const requestBody = this._getRequestBody(messages, options);
    const { socket, socketInfo } = await this._initializeSocket();
    const request = this.fetch(this._getChatUrl(), {
      method: "POST",
      headers: this._getHeaders(),
      body: JSON.stringify({ ...requestBody, socketIOClientId: socket.id }),
    }).then((res) => res.json());

    while (await socketInfo.hasNextToken()) {
      yield { role: "assistant", content: socketInfo.getCurrentMessage() };
    }
    if (socketInfo.error) {
      socket.disconnect();
      try {
        yield { role: "assistant", content: (await request).text };
      } catch (error: any) {
        yield { role: "assistant", content: (error as Error).message ?? error };
      }
    }
    socket.disconnect();
  }

  protected _getRequestBody(
    messages: ChatMessage[],
    options: CompletionOptions,
  ): any {
    const lastMessage = messages[messages.length - 1];
    const history = messages
      .filter((m) => m !== lastMessage)
      .map((m) => ({
        type:
          m.role === "user"
            ? Flowise.FlowiseMessageType.User
            : Flowise.FlowiseMessageType.Assistant,
        message: m.content,
      }));
    const requestBody = {
      question: lastMessage.content,
      history: history,
      overrideConfig: this._convertArgs(options),
    };
    return requestBody;
  }

  protected _initializeSocket(): Promise<{
    socket: Socket;
    socketInfo: IFlowiseSocketManager;
  }> {
    return new Promise((res, rej) => {
      const socket = socketIOClient(this._getSocketUrl());
      const socketInfo: IFlowiseSocketManager = {
        isConnected: false,
        hasNextToken: () => Promise.resolve(false),
        internal: {
          hasNextTokenPromiseResolve: () => {},
          hasNextTokenPromiseReject: () => {},
          messageHistory: [],
        },
        getCurrentMessage: () => "",
      };
      socketInfo.getCurrentMessage = () =>
        socketInfo.internal.messageHistory.shift() ?? "";
      socketInfo.hasNextToken = () => {
        return new Promise<boolean>(
          (hasNextTokenResolve, hasNextTokenReject) => {
            socketInfo.internal.hasNextTokenPromiseResolve =
              hasNextTokenResolve;
            socketInfo.internal.hasNextTokenPromiseReject = hasNextTokenReject;
          },
        );
      };
      const resetTimeout = () => {
        clearTimeout(socketInfo.internal.timeout);
        socketInfo.internal.timeout = setTimeout(() => {
          socketInfo.error = new Error("Timeout occurred");
          socketInfo.internal.hasNextTokenPromiseResolve(false);
          rej(`Timeout trying to connect to socket: ${this._getSocketUrl()}`);
        }, this.timeout);
      };
      resetTimeout();
      socket.on("connect", () => {
        socketInfo.isConnected = true;
        resetTimeout();
        res({ socket, socketInfo });
      });
      socket.on("token", (token) => {
        if (socketInfo.isConnected) {
          socketInfo.internal.messageHistory.push(token);
          resetTimeout();
          socketInfo.internal.hasNextTokenPromiseResolve(true);
        }
      });
      socket.on("error", (error) => {
        clearTimeout(socketInfo.internal.timeout);
        socketInfo.error = error;
        socketInfo.internal.hasNextTokenPromiseResolve(false);
        rej(`Error trying to connect to socket: ${this._getSocketUrl()}`);
      });
      socket.on("end", () => {
        clearTimeout(socketInfo.internal.timeout);
        socketInfo.hasNextToken = () =>
          Promise.resolve(Boolean(socketInfo.internal.messageHistory.length));
      });
      socket.on("disconnect", () => {
        socketInfo.isConnected = false;
        clearTimeout(socketInfo.internal.timeout);
        socketInfo.internal.hasNextTokenPromiseResolve(false);
      });
    });
  }
}

export default Flowise;<|MERGE_RESOLUTION|>--- conflicted
+++ resolved
@@ -1,18 +1,12 @@
-<<<<<<< HEAD
-import socketIOClient, { type Socket } from "socket.io-client";
-import { BaseLLM } from "..";
-import type {
-=======
 import socketIOClient, { Socket } from "socket.io-client";
-import { BaseLLM } from "../index.js";
 import {
->>>>>>> e877f8ab
   ChatMessage,
   CompletionOptions,
   LLMOptions,
   ModelProvider,
 } from "../../index.js";
 import { stripImages } from "../countTokens.js";
+import { BaseLLM } from "../index.js";
 
 interface IFlowiseApiOptions {
   /** Sampling temperature to use */
