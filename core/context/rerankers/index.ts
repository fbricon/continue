--- conflicted
+++ resolved
@@ -1,9 +1,5 @@
-<<<<<<< HEAD
-import type { RerankerName } from "../..";
-=======
 import { RerankerName } from "../..";
 import { CohereReranker } from "./cohere";
->>>>>>> 3c954dd8
 import { FreeTrialReranker } from "./freeTrial";
 import { LLMReranker } from "./llm";
 import { VoyageReranker } from "./voyage";
