--- conflicted
+++ resolved
@@ -2,7 +2,6 @@
 import { IContinueServerClient } from "../../continueServer/interface.js";
 import { Chunk, IndexTag, IndexingProgressUpdate } from "../../index.js";
 import { getBasename } from "../../util/index.js";
-import { getLanguageForFile } from "../../util/treeSitter.js";
 import { DatabaseConnection, SqliteDb, tagToString } from "../refreshIndex.js";
 import {
   IndexResultType,
@@ -59,70 +58,6 @@
 
     let accumulatedProgress = 0;
 
-<<<<<<< HEAD
-    // Compute chunks for new files
-    const contents = await Promise.all(
-      results.compute.map(({ path }) => this.readFile(path)),
-    );
-    for (let i = 0; i < results.compute.length; i++) {
-      const item = results.compute[i];
-
-      // Insert chunks
-      for await (const chunk of chunkDocument(
-        item.path,
-        contents[i],
-        this.maxChunkSize,
-        item.cacheKey,
-      )) {
-        handleChunk(chunk);
-      }
-
-      accumulatedProgress =
-        (i / results.compute.length) * (1 - progressReservedForTagging);
-      yield {
-        progress: accumulatedProgress,
-        desc: `Chunking ${getBasename(item.path)}`,
-        status: "indexing",
-      };
-      markComplete([item], IndexResultType.Compute);
-      // Insert chunks
-      for await (const chunk of chunkDocument(
-        item.path,
-        contents[i],
-        this.maxChunkSize,
-        item.cacheKey,
-      )) {
-        handleChunk(chunk);
-      }
-
-      accumulatedProgress =
-        (i / results.compute.length) * (1 - progressReservedForTagging);
-      yield {
-        progress: accumulatedProgress,
-        desc: `Chunking ${getBasename(item.path)}`,
-        status: "indexing",
-      };
-      markComplete([item], IndexResultType.Compute);
-    }
-
-    // Add tag
-    const addContents = await Promise.all(
-      results.addTag.map(({ path }) => this.readFile(path)),
-    );
-    for (let i = 0; i < results.addTag.length; i++) {
-      const item = results.addTag[i];
-
-      // Insert chunks
-      for await (const chunk of chunkDocument(
-        item.path,
-        addContents[i],
-        this.maxChunkSize,
-        item.cacheKey,
-      )) {
-        handleChunk(chunk);
-      }
-
-=======
     yield {
       desc: `Chunking ${results.compute.length} ${this.formatListPlurality("file", results.compute.length)}`,
       status: "indexing",
@@ -141,7 +76,6 @@
       `,
         [tagString, item.cacheKey, item.path],
       );
->>>>>>> e2a4a2cf
       markComplete([item], IndexResultType.AddTag);
       accumulatedProgress += 1 / results.addTag.length / 4;
       yield {
@@ -194,7 +128,6 @@
     }
   }
 
-
   private async createTables(db: DatabaseConnection) {
     await db.exec("PRAGMA journal_mode=WAL;");
 
@@ -235,11 +168,17 @@
   }
 
   private async computeChunks(paths: PathAndCacheKey[]): Promise<Chunk[]> {
-    const chunkLists = await Promise.all(paths.map(p => this.packToChunks(p)));
+    const chunkLists = await Promise.all(
+      paths.map((p) => this.packToChunks(p)),
+    );
     return chunkLists.flat();
   }
 
-  private async insertChunks(db: DatabaseConnection, tagString: string, chunks: Chunk[]) {
+  private async insertChunks(
+    db: DatabaseConnection,
+    tagString: string,
+    chunks: Chunk[],
+  ) {
     await new Promise<void>((resolve, reject) => {
       db.db.serialize(() => {
         db.db.exec("BEGIN", (err: Error | null) => {
@@ -247,23 +186,45 @@
             reject(new Error("error creating transaction", { cause: err }));
           }
         });
-        const chunksSQL = "INSERT INTO chunks (cacheKey, path, idx, startLine, endLine, content) VALUES (?, ?, ?, ?, ?, ?)";
-        chunks.map(c => {
-          db.db.run(chunksSQL, [c.digest, c.filepath, c.index, c.startLine, c.endLine, c.content], (result: RunResult, err: Error) => {
-            if (err) {
-              reject(new Error("error inserting into chunks table", { cause: err }));
-            }
-          });
-          const chunkTagsSQL = "INSERT INTO chunk_tags (chunkId, tag) VALUES (last_insert_rowid(), ?)";
-          db.db.run(chunkTagsSQL, [ tagString ], (result: RunResult, err: Error) => {
-            if (err) {
-              reject(new Error("error inserting into chunk_tags table", { cause: err }));
-            }
-          });
+        const chunksSQL =
+          "INSERT INTO chunks (cacheKey, path, idx, startLine, endLine, content) VALUES (?, ?, ?, ?, ?, ?)";
+        chunks.map((c) => {
+          db.db.run(
+            chunksSQL,
+            [c.digest, c.filepath, c.index, c.startLine, c.endLine, c.content],
+            (result: RunResult, err: Error) => {
+              if (err) {
+                reject(
+                  new Error("error inserting into chunks table", {
+                    cause: err,
+                  }),
+                );
+              }
+            },
+          );
+          const chunkTagsSQL =
+            "INSERT INTO chunk_tags (chunkId, tag) VALUES (last_insert_rowid(), ?)";
+          db.db.run(
+            chunkTagsSQL,
+            [tagString],
+            (result: RunResult, err: Error) => {
+              if (err) {
+                reject(
+                  new Error("error inserting into chunk_tags table", {
+                    cause: err,
+                  }),
+                );
+              }
+            },
+          );
         });
         db.db.exec("COMMIT", (err: Error | null) => {
           if (err) {
-            reject(new Error("error while committing insert chunks transaction", { cause: err }));
+            reject(
+              new Error("error while committing insert chunks transaction", {
+                cause: err,
+              }),
+            );
           }
         });
         resolve();
