--- conflicted
+++ resolved
@@ -2,11 +2,7 @@
   "name": "continue",
   "icon": "media/icon.png",
   "author": "Continue Dev, Inc",
-<<<<<<< HEAD
-  "version": "0.8.50",
-=======
-  "version": "0.9.205",
->>>>>>> 11b8f2f6
+  "version": "0.9.206",
   "repository": {
     "type": "git",
     "url": "https://github.com/continuedev/continue"
