--- conflicted
+++ resolved
@@ -105,8 +105,6 @@
   private profiles: ProfileLifecycleManager[];
   private selectedProfileId: string;
 
-<<<<<<< HEAD
-=======
   constructor(
     private readonly ide: IDE,
     private ideSettingsPromise: Promise<IdeSettings>,
@@ -138,7 +136,6 @@
     this.fetchControlPlaneProfiles();
   }
 
->>>>>>> e2a4a2cf
   // This will be the local profile
   private get fallbackProfile() {
     return this.profiles[0];
