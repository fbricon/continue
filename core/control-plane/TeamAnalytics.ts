import { Analytics } from "@continuedev/config-types";
import os from "node:os";
<<<<<<< HEAD
import { IAnalyticsProvider } from "./analytics/IAnalyticsProvider.js";
=======
import ContinueProxyAnalyticsProvider from "./analytics/ContinueProxyAnalyticsProvider.js";
import { IAnalyticsProvider } from "./analytics/IAnalyticsProvider.js";
import LogStashAnalyticsProvider from "./analytics/LogStashAnalyticsProvider.js";
>>>>>>> e2a4a2cf
import PostHogAnalyticsProvider from "./analytics/PostHogAnalyticsProvider.js";

function createAnalyticsProvider(
  config: Analytics,
): IAnalyticsProvider | undefined {
  // @ts-ignore
  switch (config.provider) {
    case "posthog":
      return new PostHogAnalyticsProvider();
<<<<<<< HEAD
=======
    case "logstash":
      return new LogStashAnalyticsProvider();
    case "continue-proxy":
      return new ContinueProxyAnalyticsProvider();
>>>>>>> e2a4a2cf
    default:
      return undefined;
  }
}

export class TeamAnalytics {
  static provider: IAnalyticsProvider | undefined = undefined;
  static uniqueId = "NOT_UNIQUE";
  static os: string | undefined = undefined;
  static extensionVersion: string | undefined = undefined;

  static async capture(event: string, properties: { [key: string]: any }) {
    TeamAnalytics.provider?.capture(event, {
      ...properties,
      os: TeamAnalytics.os,
      extensionVersion: TeamAnalytics.extensionVersion,
    });
  }

  static async setup(
    config: Analytics,
    uniqueId: string,
    extensionVersion: string,
  ) {
    TeamAnalytics.uniqueId = uniqueId;
    TeamAnalytics.os = os.platform();
    TeamAnalytics.extensionVersion = extensionVersion;

    if (!config) {
      await TeamAnalytics.provider?.shutdown();
      TeamAnalytics.provider = undefined;
    } else {
      TeamAnalytics.provider = createAnalyticsProvider(config);
      await TeamAnalytics.provider?.setup(config, uniqueId);
    }
  }
}<|MERGE_RESOLUTION|>--- conflicted
+++ resolved
@@ -1,12 +1,8 @@
 import { Analytics } from "@continuedev/config-types";
 import os from "node:os";
-<<<<<<< HEAD
-import { IAnalyticsProvider } from "./analytics/IAnalyticsProvider.js";
-=======
 import ContinueProxyAnalyticsProvider from "./analytics/ContinueProxyAnalyticsProvider.js";
 import { IAnalyticsProvider } from "./analytics/IAnalyticsProvider.js";
 import LogStashAnalyticsProvider from "./analytics/LogStashAnalyticsProvider.js";
->>>>>>> e2a4a2cf
 import PostHogAnalyticsProvider from "./analytics/PostHogAnalyticsProvider.js";
 
 function createAnalyticsProvider(
@@ -16,13 +12,10 @@
   switch (config.provider) {
     case "posthog":
       return new PostHogAnalyticsProvider();
-<<<<<<< HEAD
-=======
     case "logstash":
       return new LogStashAnalyticsProvider();
     case "continue-proxy":
       return new ContinueProxyAnalyticsProvider();
->>>>>>> e2a4a2cf
     default:
       return undefined;
   }
