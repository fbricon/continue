--- conflicted
+++ resolved
@@ -12,27 +12,22 @@
 import { IdeMessengerContext } from "../context/IdeMessenger";
 import { useWebviewListener } from "../hooks/useWebviewListener";
 import { defaultModelSelector } from "../redux/selectors/modelSelectors";
-<<<<<<< HEAD
-import { setShowDialog } from "../redux/slices/uiStateSlice";
-=======
-import {
-  setBottomMessage,
-  setBottomMessageCloseTimeout,
-  setOnboardingCard,
-  setShowDialog,
-} from "../redux/slices/uiStateSlice";
->>>>>>> 220905c0
 import { RootState } from "../redux/store";
 import { getFontSize, isMetaEquivalentKeyPressed } from "../util";
 import { FREE_TRIAL_LIMIT_REQUESTS } from "../util/freeTrial";
 import { getLocalStorage, setLocalStorage } from "../util/localStorage";
-import ButtonWithTooltip from "./ButtonWithTooltip";
 import TextDialog from "./dialogs";
 import ProgressBar from "./loaders/ProgressBar";
 import PostHogPageView from "./PosthogPageView";
 import ProfileSwitcher from "./ProfileSwitcher";
 import { isNewUserOnboarding } from "./OnboardingCard/utils";
 import { useOnboardingCard } from "./OnboardingCard";
+import {
+  setBottomMessage,
+  setBottomMessageCloseTimeout,
+  setShowDialog,
+} from "../redux/slices/uiStateSlice";
+import HeaderButtonWithText from "./HeaderButtonWithText";
 
 const FOOTER_HEIGHT = "1.8em";
 
@@ -123,6 +118,14 @@
   );
 
   const defaultModel = useSelector(defaultModelSelector);
+
+  const bottomMessage = useSelector(
+    (state: RootState) => state.uiState.bottomMessage,
+  );
+  const displayBottomMessageOnBottom = useSelector(
+    (state: RootState) => state.uiState.displayBottomMessageOnBottom,
+  );
+
   const timeline = useSelector((state: RootState) => state.state.history);
 
   useEffect(() => {
@@ -244,24 +247,6 @@
               )}
             </div>
 
-<<<<<<< HEAD
-              <ProfileSwitcher />
-              <ButtonWithTooltip
-                tooltipPlacement="top-end"
-                text="More"
-                onClick={() => {
-                  if (location.pathname === "/help") {
-                    navigate("/");
-                  } else {
-                    navigate("/help");
-                  }
-                }}
-              >
-                <EllipsisHorizontalCircleIcon width="1.4em" height="1.4em" />
-              </ButtonWithTooltip>
-            </Footer>
-          )}
-=======
             <ProfileSwitcher />
             <HeaderButtonWithText
               tooltipPlacement="top-end"
@@ -277,8 +262,22 @@
               <EllipsisHorizontalCircleIcon width="1.4em" height="1.4em" />
             </HeaderButtonWithText>
           </Footer>
->>>>>>> 220905c0
         </GridDiv>
+
+        <BottomMessageDiv
+          displayOnBottom={displayBottomMessageOnBottom}
+          onMouseEnter={() => {
+            dispatch(setBottomMessageCloseTimeout(undefined));
+          }}
+          onMouseLeave={(e) => {
+            if (!e.buttons) {
+              dispatch(setBottomMessage(undefined));
+            }
+          }}
+          hidden={!bottomMessage}
+        >
+          {bottomMessage}
+        </BottomMessageDiv>
       </div>
       <div
         style={{ fontSize: `${getFontSize() - 4}px` }}
